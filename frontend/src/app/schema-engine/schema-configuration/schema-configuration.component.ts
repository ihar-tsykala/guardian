--- conflicted
+++ resolved
@@ -1,10 +1,5 @@
 import { NgxMatDateAdapter, NGX_MAT_DATE_FORMATS } from '@angular-material-components/datetime-picker';
 import { NgxMatMomentAdapter } from '@angular-material-components/moment-adapter';
-<<<<<<< HEAD
-import { Component, Input, OnInit, SimpleChanges } from '@angular/core';
-import { AbstractControl, FormBuilder, FormControl, FormGroup, ValidationErrors, ValidatorFn, Validators } from '@angular/forms';
-import { Schema, SchemaCondition, SchemaEntity, SchemaField } from '@guardian/interfaces';
-=======
 import { Component, EventEmitter, Input, OnInit, Output, SimpleChanges } from '@angular/core';
 import {
     AbstractControl,
@@ -20,9 +15,9 @@
     SchemaCondition,
     SchemaField,
     FieldTypesDictionary,
-    UnitSystem
+    UnitSystem,
+    SchemaEntity
 } from '@guardian/interfaces';
->>>>>>> 82ae0232
 import * as moment from 'moment';
 import { Subject } from 'rxjs';
 import { takeUntil } from 'rxjs/operators';
