

.content {
    width: 100%;
    height: 100%;
    position: relative;
    display: flex;
    flex-direction: column;
}

.loading {
    background: #fff;
    position: absolute;
    z-index: 99;
    top: 0;
    left: 0;
    bottom: 0;
    right: 0;
    display: flex;
    align-items: center;
    justify-items: center;
    justify-content: center;
    align-content: center;
}

.render {
    position: relative;
    flex: 1;
    min-width: 1400px;
}

.main {
    width: calc(100% - 575px);
    position: absolute;
    left: 0;
    top: 0;
    bottom: 0;
    z-index: 1;
    background: #eee;
}

.setting {
    width: 575px;
    position: absolute;
    right: 0;
    top: 0;
    bottom: 0;
    z-index: 2;
    background: #819ba9;
    display: flex;
    flex-direction: column;
}

.example-tree-invisible {
    display: none;
}

.example-tree ul,
.example-tree li {
    margin-top: 0;
    margin-bottom: 0;
    list-style-type: none;
}

.example-tree .mat-nested-tree-node div[role=group] {
    padding-left: 40px;
}

.example-tree div[role=group] > .mat-tree-node {
    padding-left: 40px;
}

.mat-tree {
    background: transparent;
}


*[role="group"] {
    position: relative;
}

*[role="group"]::after {
    content: " ";
    position: absolute;
    left: 20px;
    top: 0;
    bottom: 9px;
    width: 4px;
    border-left: 1px solid rgb(0 0 0 / 20%);
    border-bottom: 1px solid rgb(0 0 0 / 20%);
}


.block {
    background: #fff;
    border: 1px solid #000;
    border-radius: 4px;
    padding: 4px 12px;
    margin: 8px;
    cursor: pointer;
    position: relative;
    height: 22px;
    user-select: none;
}

.block[selected="true"] {
    border-color: #3f51b5;
    box-shadow: 0px 0px 3px 1px #3f51b5;
}

.block[fixed="true"] {
    margin-left: 32px;
    background: #ececec;
}

.block mat-icon {
    display: none;
}

.block[fixed="true"] mat-icon {
    display: block;
    position: absolute;
    left: -36px;
    top: 1px;
    color: #7d7d7d;
}

.bottom-toolbar {
    position: absolute;
    bottom: 0;
    background: #fff;
    left: 0;
    right: 0;
    box-shadow: -1px -3px 3px -1px rgb(0 0 0 / 40%);
    height: 120px;
}

.main-body {
    position: absolute;
    left: 0;
    top: 0;
    right: 0;
    bottom: 0px;
}

.group {
    border: 2px solid #d4d4d4;
    padding-top: 30px;
    margin: 5px;
    position: relative;
    background: #fff;
}

.group[col-group="true"] {
    height: 0px;
    min-height: 0px;
    max-height: 0px;
    overflow: hidden;
    flex: 0;
}

.group-header {
    position: absolute;
    display: flex;
    left: 0;
    top: 0;
    right: 0;
    background: #3f51b5;
    color: #fff;
    height: 30px;
    z-index: 2;
}

.group-title {
    padding: 4px 10px;
}

.group-col {
    position: absolute;
    right: 2px;
    top: 2px;
    cursor: pointer;
}

.policy-config {
    min-height: 300px;
    max-height: 35%;
    flex: 35;
    display: flex;
}

.policy-role {
    min-height: 150px;
    max-height: 15%;
    flex: 15;
    display: flex;
}

.properties-config {
    flex: 65;
}

.properties-config .group-body {
    position: absolute;
    left: 0;
    right: 0;
    top: 30px;
    bottom: 24px;
    display: flex;
    flex-direction: column;
}

.group-tab {
    position: absolute;
    left: 0;
    right: 0;
    bottom: 0;
    display: flex;
    flex-direction: row;
    height: 24px;
    background: #647c89;
}

.group-tab-item {
    padding: 3px 10px;
    background: #819ba9;
    color: #fff;
    font-weight: 500;
    cursor: pointer;
}

.group-tab-item[active="true"] {
    background: #fff;
    color: #000;
}

.group[hide="true"] .group-body {
    filter: grayscale(1);
    pointer-events: none;
}

.group-col {
    user-select: none;
}

.group[col-group="true"] .group-col mat-icon{
    transform: rotate(-90deg);
}

.btn-delete {
    position: absolute;
    top: 5px;
    right: -26px;
    width: 20px;
    height: 20px;
    color: #f11000;
    font-size: 19px;
}

.btn-delete mat-icon {
    display: block;
    font-size: 20px;
}

*[readonly="true"] .btn-delete {
    display: none;
}

.top-toolbar {
    display: flex;
    background: #fff;
    border: 6px solid #819ba9;
    border-left-width: 4px;
    border-right-width: 0px;
    box-shadow: inset 0 0 0 2px #d4d4d4;
}

.btn-group,
.btn-new-block {
    display: flex;
    overflow: hidden;
    min-width: 45px;
    height: 52px;
    flex-direction: column;
    border: 1px solid transparent;
    margin: 5px 4px;
    padding: 2px;
    font-size: 12px;
    align-items: center;
    align-content: center;
    color: #3f51b5;
    cursor: pointer;
    padding-top: 4px;
    position: relative;
    user-select: none;
    border-radius: 6px;
    background: rgb(252 252 252);
    border: 1px solid rgb(220 220 220);
}

.btn-group:hover,
.btn-new-block:hover {
    background: rgb(63 81 181 / 3%);
    border: 1px solid #3f51b5;
}

.btn-group span,
.btn-new-block span {
    font-size: 12px;
    text-align: center;
    line-height: 14px;
    user-select: none;
    display: flex;
    max-width: 65px;
    min-width: 60px;
    height: 28px;
    align-items: center;
    align-content: center;
    justify-content: center;
    justify-items: center;
}

.btn-group span {
    max-width: 65px;
    min-width: 45px;
}


.btn-group {
    padding-right: 21px;
}

.btn-group .expand-group {
    position: absolute;
    top: 0;
    right: 0px;
    bottom: 0;
    width: 18px;
    overflow: hidden;
    background: rgb(240 240 240);
    border-top-right-radius: 6px;
    border-bottom-right-radius: 6px;
    border-left: 1px solid rgb(220 220 220);
}
.btn-group .expand-group mat-icon {
    position: absolute;
    top: 14px;
    font-size: 27px;
    left: -5px;
}

.btn-new-block[errors-count] {
    color: #ff0000;
}

.btn-new-block[errors-count="-1"] {
    color: #3f51b5;
}

.btn-new-block[errors-count="0"] {
    color: #00bd06;
}

.btn-status-edit[readonly="true"] {
    pointer-events: none;
    color: #b9b9b9;
}

.btn-new-block > .error-count {
    position: absolute;
    top: 0;
    color: white;
    right: 0;
    background: #ff0000;
    border-radius: 50%;
    width: 18px;
    height: 18px;
    box-sizing: border-box;
    text-align: center;
    line-height: 18px;
}

.btn-new-block-menu {
    display: flex;
    overflow: hidden;
    min-width: 60px;
    height: 26px;
    flex-direction: row;
    border: 1px solid transparent;
    margin: 2px;
    padding: 4px 8px 2px 2px;
    font-size: 12px;
    align-items: center;
    align-content: center;
    color: #3f51b5;
    cursor: pointer;
}

.btn-new-block-menu:hover {
    background: rgb(63 81 181 / 3%);
    border: 1px solid #3f51b5;
}

.btn-new-block-menu span {
    font-size: 14px;
    align-items: center;
    align-content: center;
    text-align: center;
    line-height: 15px;
    padding-left: 8px;
}

.block-icon {
    display: inline-block;
    font-size: 16px;
    line-height: 16px;
    overflow: hidden;
    height: 16px;
    position: relative;
    top: 3px;
}

.block-icon mat-icon {
    display: block;
    font-size: 16px;
    width: 22px;
    height: 16px;
    line-height: 16px;
    user-select: none;
}


.delimiter {
    width: 6px;
    height: 56px;
    border-left: 1px solid #3f51b5;
    margin: 6px 0px 6px 6px;
}

.render[readonly="true"] .btn-status-edit {
    pointer-events: none;
    color: #b9b9b9;
}

input[readonly] {
    border-color: transparent;
    background: transparent;
}

.tree-container {
    position: absolute;
    left: 0;
    top: 82px;
    right: 0;
    bottom: 0;
    background: #eee;
    border-left: 4px solid #819ba9;
    border-bottom: 6px solid #819ba9;
}

.code-container-blocks {
    overflow: scroll;
}

.code-container-yaml, 
.code-container-json {
    overflow: hidden;
}

.view-menu {
    position: absolute;
    top: 90px;
    right: 8px;
    background: #fff;
    border: 1px solid;
    display: flex;
    height: 28px;
    width: 90px;
    overflow: hidden;
    z-index: 9;
}

.btn-view-menu {
    height: 20px;
    width: 22px;
    padding: 2px;
    border: 1px solid transparent;
    cursor: pointer;
    margin: 1px;
    color: #3f51b5;
}

.btn-view-menu:hover {
    background: rgb(63 81 181 / 3%);
    border: 1px solid #3f51b5;
}

.btn-view-menu mat-icon {
    display: block;
    font-size: 20px;
}

.textarea-code {
    position: absolute;
    left: 0px;
    top: 0px;
    bottom: 0px;
    right: 0px;
    resize: none;
    overflow: scroll;
    width: 100%;
    margin: 0px;
    border: none;
    padding: 0;
}


.not-exist {
    position: absolute;
    left: 50%;
    top: 50%;
    transform: translate(-50%, -50%);
    font-size: 20px;
    color: darkgrey;
}

.btn-status-edit[readonly="true"] > .error-count {
    display: none;
}

.errors-properties {
    margin: 6px 17px 3px 7px;
    max-height: 200px;
    flex: 0;
}

.errors-property {
    border-radius: 3px;
    border: 1px solid #f90000;
    padding: 5px;
    color: #f90000;
    background: #fff2f2;
    margin-bottom: 5px;
    position: relative;
    padding-left: 20px;
}

.errors-property span {
    position: absolute;
    left: 9px;
    top: 13px;
    background: #df0000;
    width: 6px;
    height: 3px;
}

.common-properties {
    flex: 1;
    overflow: hidden;
    width: 100%;
    height: 100%;
}


.json-errors {
    position: absolute;
    bottom: 0px;
    left: 0px;
    right: 0px;
    z-index: 99;
    padding: 10px;
    background: #fff;
    border-top: 1px solid #c9c9c9;
}

<<<<<<< HEAD
.block-group-header {
    font-size: 12px;
    color: #999;
    height: 15px;
    line-height: 16px;
    overflow: hidden;
    padding: 0px 8px;
    position: relative;
}
.block-group-header span {
    position: relative;
    z-index: 1;
    background: #fff;
    padding: 0px 2px 0px 2px;
    margin: 0px 2px 0px 2px;
}
.block-group-header::after {
    display: block;
    position: absolute;
    content: '';
    border-top: 1px solid #999;
    height: 2px;
    top: 8px;
    left: 6px;
    right: 6px;
    z-index: 0;
=======
.copy-blocks-mode:active {
    background-color: #d1d1d1;
}

.copy-blocks-mode:hover {
    background-color: #ffffff;
}

.copy-blocks-mode-active {
    background-color: #d1d1d1;
}

.copy-blocks-mode-active:active {
    background-color: #ffffff;
}

.copy-blocks-mode-active:hover {
    background-color: #d1d1d1;
>>>>>>> 53f8e22d
}<|MERGE_RESOLUTION|>--- conflicted
+++ resolved
@@ -573,7 +573,6 @@
     border-top: 1px solid #c9c9c9;
 }
 
-<<<<<<< HEAD
 .block-group-header {
     font-size: 12px;
     color: #999;
@@ -600,7 +599,8 @@
     left: 6px;
     right: 6px;
     z-index: 0;
-=======
+}
+
 .copy-blocks-mode:active {
     background-color: #d1d1d1;
 }
@@ -619,5 +619,4 @@
 
 .copy-blocks-mode-active:hover {
     background-color: #d1d1d1;
->>>>>>> 53f8e22d
 }