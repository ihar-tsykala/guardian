import { ChangeDetectorRef, Component, OnInit } from '@angular/core';
import { UntypedFormControl, UntypedFormGroup, Validators, } from '@angular/forms';
import { forkJoin } from 'rxjs';
import { IPolicy, IStandardRegistryResponse, IUser, LocationType, Schema, SchemaEntity, UserPermissions, } from '@guardian/interfaces';
import { ActivatedRoute, Router } from '@angular/router';
//services
import { AuthService } from '../../services/auth.service';
import { ProfileService } from '../../services/profile.service';
import { DemoService } from '../../services/demo.service';
import { SchemaService } from '../../services/schema.service';
import { HeaderPropsService } from '../../services/header-props.service';
import { InformService } from '../../services/inform.service';
import { TasksService } from '../../services/tasks.service';
//modules
<<<<<<< HEAD
import {VCViewerDialog} from '../../modules/schema-engine/vc-dialog/vc-dialog.component';
import {noWhitespaceValidator} from 'src/app/validators/no-whitespace-validator';
import {DialogService} from 'primeng/dynamicdialog';
import {ValidateIfFieldEqual} from '../../validators/validate-if-field-equal';
import {ChangePasswordComponent} from '../login/change-password/change-password.component';
import { AddStandardRegistryDialogComponent } from './add-standard-registry-dialog/add-standard-registry-dialog.component';
import { InfoStandardRegistryDialogComponent } from './info-standard-registry-dialog/info-standard-registry-dialog.component';
=======
import { VCViewerDialog } from '../../modules/schema-engine/vc-dialog/vc-dialog.component';
import { noWhitespaceValidator } from 'src/app/validators/no-whitespace-validator';
import { DialogService } from 'primeng/dynamicdialog';
import { ValidateIfFieldEqual } from '../../validators/validate-if-field-equal';
import { ChangePasswordComponent } from '../login/change-password/change-password.component';
import { UserKeysDialog } from 'src/app/components/user-keys-dialog/user-keys-dialog.component';
import { CustomConfirmDialogComponent } from 'src/app/modules/common/custom-confirm-dialog/custom-confirm-dialog.component';
>>>>>>> c20abe13

enum OperationMode {
    None,
    Generate,
    Associate,
}

interface IStep {
    id: string;
    label: string;
    index: number;
    visibility: () => boolean;
    isFinish: () => boolean;
    canNext: () => boolean;
    next: () => void;
    canPrev: () => boolean;
    prev: () => void;
}

interface IColumn {
    id: string;
    title: string;
    type: string;
    size: string;
    tooltip: boolean;
    permissions?: (user: UserPermissions) => boolean;
    canDisplay?: () => boolean;
}

/**
 * The page with the profile settings of a regular user.
 */
@Component({
    selector: 'app-user-profile',
    templateUrl: './user-profile.component.html',
    styleUrls: ['./user-profile.component.scss'],
})
export class UserProfileComponent implements OnInit {
    public loading: boolean = true;
    public taskId: string | undefined = undefined;
    public isConfirmed: boolean = false;
    public isFailed: boolean = false;
    public isNewAccount: boolean = false;
    public profile?: IUser | null;
    public balance?: string | null;
    public didDocument?: any;
    public vcDocument?: any;

    public steps: IStep[] = [];
    public currentStep!: IStep;

    public noFilterResults: boolean = false;

    public get hasRegistries(): boolean {
        return this.standardRegistriesList.length > 0;
    }

    public get standardRegistriesList(): IStandardRegistryResponse[] {
        return this.filteredRegistries.length > 0
            ? this.filteredRegistries
            : this.standardRegistries;
    }

    public get standardRegistriesAsParentList(): IStandardRegistryResponse[] {
        const res = this.standardRegistries.length > 0 && this.profile?.parents
            ? this.standardRegistries.filter((sr:IStandardRegistryResponse) => this.profile?.parents?.includes(sr.did))
            : [];
            return res;
    }

    public get potentialStandardRegistryParents(): IStandardRegistryResponse[] {
        const res = this.standardRegistries.length
            ? this.standardRegistries.filter((sr:IStandardRegistryResponse) => !this.profile?.parents?.includes(sr.did))
            : [];
        return res;
    }

    public isActiveStandardRegistry(did: string): boolean {
        return this.profile?.parent === did;
    }

    public get activeSr() {
        return this.standardRegistries.length
                ? this.standardRegistries.find((sr) => sr.did === this.profile?.parent)
                : undefined;
    }

    public get isFilterButtonDisabled(): boolean {
        return (
            this.filters.policyName.length === 0 &&
            this.filters.geography.length === 0
        );
    }

    public filtersForm = new UntypedFormGroup({
        policyName: new UntypedFormControl(''),
        geography: new UntypedFormControl(''),
    });

    private get filters(): { policyName: string; geography: string } {
        return {
            policyName: this.filtersForm.value?.policyName?.trim(),
            geography: this.filtersForm.value?.geography?.trim(),
        };
    }

    public get visibleSteps(): any[] {
        return this.steps.filter((s) => s.visibility());
    }

    public privateFields: any = { id: true };
    public schema!: Schema | null;
    public localFullForm!: UntypedFormGroup;
    public remoteFullForm!: UntypedFormGroup;
    public hederaCredentialsForm!: UntypedFormGroup;
    public standardRegistryForm!: UntypedFormControl;
    public locationType!: UntypedFormControl;
    public remoteUserSetupType!: UntypedFormControl;
    public didDocumentType!: UntypedFormControl;
    public didDocumentForm!: UntypedFormControl;
    public didKeysForm!: UntypedFormGroup;
    public vcDocumentType!: UntypedFormControl;
    public vcDocumentForm!: UntypedFormGroup;
    public remoteCredentialsForm!: UntypedFormGroup;
    public remoteDidDocumentForm!: UntypedFormControl;
    public didKeys: any[] = [];

    public tab: 'general' | 'keys' = 'general';
    public pageIndex: number;
    public pageSize: number;
    public pageCount: number;
    public columns: IColumn[];
    public keys: any[];

    public location: LocationType | undefined;

    private interval: any;
    private operationMode: OperationMode = OperationMode.None;
    private standardRegistries: IStandardRegistryResponse[] = [];
    private filteredRegistries: IStandardRegistryResponse[] = [];

    constructor(
        private auth: AuthService,
        private profileService: ProfileService,
        private otherService: DemoService,
        private schemaService: SchemaService,
        private informService: InformService,
        private taskService: TasksService,
        private route: ActivatedRoute,
        private router: Router,
        private dialogService: DialogService,
        private headerProps: HeaderPropsService,
        private cdRef: ChangeDetectorRef
    ) {
        this.standardRegistryForm = new UntypedFormControl('', [Validators.required]);
        this.hederaCredentialsForm = new UntypedFormGroup({
            id: new UntypedFormControl('', [Validators.required, noWhitespaceValidator()]),
            key: new UntypedFormControl('', [Validators.required, noWhitespaceValidator()]),
            useFireblocksSigning: new UntypedFormControl(false),
            fireBlocksVaultId: new UntypedFormControl('', [ValidateIfFieldEqual('useFireblocksSigning', true, [])]),
            fireBlocksAssetId: new UntypedFormControl('', [ValidateIfFieldEqual('useFireblocksSigning', true, [])]),
            fireBlocksApiKey: new UntypedFormControl('', [ValidateIfFieldEqual('useFireblocksSigning', true, [])]),
            fireBlocksPrivateiKey: new UntypedFormControl('', [
                ValidateIfFieldEqual('useFireblocksSigning', true,
                    [
                        Validators.pattern(/^-----BEGIN PRIVATE KEY-----[\s\S]+-----END PRIVATE KEY-----$/gm)
                    ]
                )
            ])
        });
        this.locationType = new UntypedFormControl(false, [Validators.required]);
        this.remoteUserSetupType = new UntypedFormControl(false, [Validators.required]);
        this.didDocumentType = new UntypedFormControl(false, [Validators.required]);
        this.didDocumentForm = new UntypedFormControl('', [Validators.required]);
        this.didKeysForm = new UntypedFormGroup({});
        this.vcDocumentType = new UntypedFormControl(false, [Validators.required]);
        this.vcDocumentForm = new UntypedFormGroup({});
        this.remoteCredentialsForm = new UntypedFormGroup({
            id: new UntypedFormControl('', [Validators.required, noWhitespaceValidator()]),
            topicId: new UntypedFormControl('', [Validators.required, noWhitespaceValidator()])
        });
        this.remoteDidDocumentForm = new UntypedFormControl('', [Validators.required]);

        this.localFullForm = new UntypedFormGroup({});
        this.localFullForm.addControl('standardRegistry', this.standardRegistryForm);
        this.localFullForm.addControl('locationType', this.locationType);
        this.localFullForm.addControl('hederaCredentials', this.hederaCredentialsForm);
        this.localFullForm.addControl('didDocumentType', this.didDocumentType);
        this.localFullForm.addControl('didDocument', this.didDocumentForm);
        this.localFullForm.addControl('didKeys', this.didKeysForm);
        this.localFullForm.addControl('vcDocumentType', this.vcDocumentType);
        this.localFullForm.addControl('vcDocument', this.vcDocumentForm);

        this.remoteFullForm = new UntypedFormGroup({});
        this.remoteFullForm.addControl('standardRegistry', this.standardRegistryForm);
        this.remoteFullForm.addControl('locationType', this.locationType);
        this.remoteFullForm.addControl('hederaCredentials', this.remoteCredentialsForm);
        this.remoteFullForm.addControl('didDocument', this.remoteDidDocumentForm);

        // Steps
        // Common
        const selectSRStep: IStep = {
            id: 'select_sr',
            label: 'Standard Registries',
            index: 0,
            visibility: () => {
                return true;
            },
            isFinish: () => {
                return false;
            },
            canNext: () => {
                return this.standardRegistryForm.valid;
            },
            next: () => {
                this.changeStep('hedera_credentials');
            },
            canPrev: () => {
                return false;
            },
            prev: () => { }
        };
        const hederaCredentialsStep: IStep = {
            id: 'hedera_credentials',
            label: 'Hedera Account',
            index: 1,
            visibility: () => {
                return true;
            },
            isFinish: () => {
                return this.locationType.value;
            },
            canNext: () => {
                return !this.locationType.value && this.hederaCredentialsForm.valid || this.remoteCredentialsForm.valid && this.remoteDidDocumentForm.valid;
            },
            next: () => {
                if (!this.locationType.value) {
                    this.changeStep('did_document');
                } else {
                    this.onSubmit();
                }
            },
            canPrev: () => {
                return true;
            },
            prev: () => {
                this.changeStep('select_sr');
            }
        }

        // Local
        const didDocumentStep: IStep = {
            id: 'did_document',
            label: 'Set Up Digital Identity',
            index: 2,
            visibility: () => {
                return !this.locationType.value;
            },
            isFinish: () => {
                return !this.didDocumentType.value && !this.vcDocumentType.value;
            },
            canNext: () => {
                if (this.didDocumentType.value) {
                    return this.didDocumentForm.valid;
                } else {
                    return true;
                }
            },
            next: () => {
                if (this.didDocumentType.value) {
                    this.parseDidDocument(() => {
                        this.changeStep('did_document_keys');
                    });
                } else {
                    if (this.vcDocumentType.value) {
                        this.changeStep('vc_document');
                    } else {
                        this.onSubmit();
                    }
                }
            },
            canPrev: () => {
                return true;
            },
            prev: () => {
                this.changeStep('hedera_credentials');
            }
        };
        const didDocumentKeysStep: IStep = {
            id: 'did_document_keys',
            label: 'DID Document signing keys',
            index: 3,
            visibility: () => {
                return !this.locationType.value && this.didDocumentType.value;
            },
            isFinish: () => {
                return !this.vcDocumentType.value;
            },
            canNext: () => {
                return this.didKeysForm.valid;
            },
            next: () => {
                this.parseDidKeys(() => {
                    if (this.vcDocumentType.value) {
                        this.changeStep('vc_document');
                    } else {
                        this.onSubmit();
                    }
                });
            },
            canPrev: () => {
                return true;
            },
            prev: () => {
                this.changeStep('did_document');
            }
        };
        const vcDocumentStep: IStep = {
            id: 'vc_document',
            label: 'VC Document',
            index: 4,
            visibility: () => {
                return !this.locationType.value && this.vcDocumentType.value;
            },
            isFinish: () => {
                return true;
            },
            canNext: () => {
                return this.vcDocumentForm.valid;
            },
            next: () => {
                this.onSubmit();
            },
            canPrev: () => {
                return true;
            },
            prev: () => {
                if (this.didDocumentType.value) {
                    this.changeStep('did_document_keys');
                } else {
                    this.changeStep('did_document');
                }
            }
        }

        this.steps = [
            // Common
            selectSRStep,
            hederaCredentialsStep,
            // Local
            didDocumentStep,
            didDocumentKeysStep,
            vcDocumentStep,
        ];
        this.currentStep = this.steps[0];
        this.pageIndex = 0;
        this.pageSize = 10;


        this.columns = [{
            id: 'createDate',
            title: 'Date',
            type: 'text',
            size: '300',
            tooltip: false
        }, {
            id: 'messageId',
            title: 'Message',
            type: 'text',
            size: 'auto',
            tooltip: false
        }, {
            id: 'policyName',
            title: 'Policy Name',
            type: 'text',
            size: 'auto',
            tooltip: false
        }, {
            id: 'delete',
            title: '',
            type: 'text',
            size: '64',
            tooltip: false
        }];
    }

    ngOnInit() {
        this.loading = true;
        this.loadDate();
        this.update();
    }

    ngOnDestroy(): void {
        clearInterval(this.interval);
    }

    private update() {
        this.interval = setInterval(() => {
            if (!this.isConfirmed && !this.isNewAccount) {
                this.loadDate();
            }
        }, 15000);
    }

    private loadDate() {
        this.balance = null;
        this.didDocument = null;
        this.vcDocument = null;
        this.loading = true;
        forkJoin([
            this.profileService.getProfile(),
            this.profileService.getBalance(),
            this.auth.getAggregatedStandardRegistries(),
            this.schemaService.getSystemSchemasByEntity(SchemaEntity.USER),
        ]).subscribe(
            (value) => {
                this.profile = value[0] as IUser;
                this.balance = value[1] as string;

                this.isConfirmed = !!this.profile.confirmed;
                this.isFailed = !!this.profile.failed;
                this.isNewAccount = !this.profile.didDocument;
                if (this.isConfirmed) {
                    this.location = this.profile?.location;
                    this.didDocument = this.profile?.didDocument;
                    this.vcDocument = this.profile?.vcDocument;
                }

                this.standardRegistries = value[2] || [];
                this.standardRegistries = this.standardRegistries.filter((sr) => !!sr.did);

                const schema = value[3];
                if (schema) {
                    this.schema = new Schema(schema);
                    this.vcDocumentType.setValue(true);
                } else {
                    this.schema = null;
                    this.vcDocumentType.setValue(false);
                }
                setTimeout(() => {
                    this.loading = false;
                    this.headerProps.setLoading(false);
                }, 200);
            },
            ({ message }) => {
                this.loading = false;
                this.headerProps.setLoading(false);
                console.error(message);
            }
        );
    }

    public onAsyncError(error: any) {
        this.informService.processAsyncError(error);
        this.loading = false;
        this.taskId = undefined;
    }

    public onAsyncCompleted() {
        if (this.taskId) {
            const taskId = this.taskId;
            const operationMode = this.operationMode;
            this.taskId = undefined;
            this.operationMode = OperationMode.None;
            switch (operationMode) {
                case OperationMode.Generate:
                    this.taskService.get(taskId).subscribe((task) => {
                        const { id, key } = task.result;
                        this.hederaCredentialsForm.patchValue({ id, key });
                        this.loading = false;
                    });
                    break;
                case OperationMode.Associate:
                    this.loadDate();
                    break;
                default:
                    console.log('Not supported mode');
                    break;
            }
        }
    }

    public openVCDocument(document: any, title: string) {
        const dialogRef = this.dialogService.open(VCViewerDialog, {
            showHeader: false,
            width: '1000px',
            styleClass: 'guardian-dialog',
            data: {
                id: document.id,
                row: document,
                dryRun: !!document.dryRunId,
                document: document.document,
                title: title,
                type: 'VC',
                viewDocument: true,
            }
        });
        dialogRef.onClose.subscribe(async (result) => {
        });
    }

    public openDIDDocument(document: any, title: string) {
        const dialogRef = this.dialogService.open(VCViewerDialog, {
            showHeader: false,
            width: '1000px',
            styleClass: 'guardian-dialog',
            data: {
                id: document.id,
                row: document,
                dryRun: !!document.dryRunId,
                document: document.document,
                title,
                type: 'JSON',
            }
        });
        dialogRef.onClose.subscribe(async (result) => {
        });
    }




    //Steps

    private changeStep(id: string): void {
        this.currentStep = this.steps.find((s) => s.id === id) || this.steps[0];
    }

    public onPrev(): void {
        if (this.currentStep?.canPrev()) {
            this.currentStep.prev();
        }
    }

    public onNext(): void {
        if (this.currentStep?.canNext()) {
            this.currentStep.next();
        }
    }

    public canPrev(): boolean {
        return this.currentStep?.canPrev() || false;
    }

    public canNext(): boolean {
        return this.currentStep?.canNext() || false;
    }

    public isFinish(): boolean {
        return this.currentStep?.isFinish() || false;
    }

    //New User

    public applyFilters(): void {
        if (this.filters.policyName && this.filters.geography) {
            this.filterByPolicyNameAndGeography();
            this.handleFiltering();
            return;
        }
        this.filters.policyName
            ? this.filterByPolicyName()
            : this.filterByGeography();
        this.handleFiltering();
    }

    private filterByPolicyName(): void {
        this.filteredRegistries = this.standardRegistries.filter(
            (registry: IStandardRegistryResponse) =>
                this.isRegistryContainPolicy(registry)
        );
    }

    private filterByGeography(): void {
        this.filteredRegistries = this.standardRegistries.filter(
            (registry: IStandardRegistryResponse) =>
                this.isGeographyEqualToFilter(registry)
        );
    }

    private filterByPolicyNameAndGeography(): void {
        this.filteredRegistries = this.standardRegistries.filter(
            (registry: IStandardRegistryResponse) =>
                this.isGeographyEqualToFilter(registry) &&
                this.isRegistryContainPolicy(registry)
        );
    }

    public clearFilters(): void {
        this.filtersForm.reset({ policyName: '', geography: '' });
        this.filteredRegistries = [];
        this.noFilterResults = false;
        this.selectStandardRegistry('');
    }

    public selectStandardRegistryShowMore(did: string): void {
        const sr = this.standardRegistries.find(sr => sr.did === did);
        const activeSr = this.standardRegistries.length
                ? this.standardRegistries.find((sr) => sr.did === this.profile?.parent)
                : undefined;
        if(sr) {
            this.dialogService.open(InfoStandardRegistryDialogComponent, {
                styleClass: 'guardian-dialog',
                width: '720px',
                height: '640px',
                modal: true,
                showHeader: false,
                data: {
                    title: 'Standard Registry Details',
                    standardRegistry: sr,
                    activeSr
                }
            }).onClose.subscribe((data) => {
                if(data?.update) {
                    this.updateActiveSr(data.parent);
                }
            });
        }
    }

    public updateActiveSr(nextActiveSrDid: string) {
        this.profile = { ...this.profile, parent: nextActiveSrDid };
        this.cdRef.detectChanges();
    }

    public selectStandardRegistry(did: string): void {
        this.standardRegistryForm.setValue(did);
    }

    public isRegistrySelected(did: string): boolean {
        return this.standardRegistryForm.value === did;
    }

    private isRegistryContainPolicy(
        registry: IStandardRegistryResponse
    ): boolean {
        return (
            registry.policies.filter((policy: IPolicy) =>
                policy.name
                    .toLowerCase()
                    .includes(this.filters.policyName.toLowerCase())
            ).length > 0
        );
    }

    private isGeographyEqualToFilter(
        registry: IStandardRegistryResponse
    ): boolean | undefined {
        return registry.vcDocument.document?.credentialSubject[0]?.geography
            ?.toLowerCase()
            .includes(this.filters.geography.toLowerCase());
    }

    private handleFiltering(): void {
        this.noFilterResults = this.filteredRegistries.length === 0;
        this.selectStandardRegistry('');
    }

    public trackByDid(index: number, registry: IStandardRegistryResponse): string {
        return registry.did;
    }

    //Hedera Credentials
    public onChangeVcForm() {
        this.vcDocumentForm.updateValueAndValidity();
    }

    public randomKey() {
        this.loading = true;
        this.otherService.pushGetRandomKey().subscribe(
            (result) => {
                const { taskId, expectation } = result;
                this.taskId = taskId;
                this.operationMode = OperationMode.Generate;
            },
            (e) => {
                this.loading = false;
                this.hederaCredentialsForm.setValue({ id: '', key: '' });
            }
        );
    }

    public onChangeDidType() {
        this.didDocumentForm.reset();
    }

    public get validForm(): boolean {
        if (this.locationType.value) {
            if (!this.standardRegistryForm.valid) {
                return false;
            }
            if (!this.remoteCredentialsForm.valid) {
                return false;
            }
            if (!this.remoteDidDocumentForm.valid) {
                return false;
            }
            return true;
        } else {
            if (!this.standardRegistryForm.valid) {
                return false;
            }
            if (!this.hederaCredentialsForm.valid) {
                return false;
            }
            if (this.didDocumentType.value) {
                if (!this.didDocumentForm.valid) {
                    return false;
                }
                if (!this.didKeysForm.valid) {
                    return false;
                }
            }
            if (this.vcDocumentType.value) {
                if (!this.vcDocumentForm.valid) {
                    return false;
                }
            }
            return true;
        }
    }

    private onSubmit() {
        if (this.validForm) {
            this.createDID();
        }
    }

    public retry() {
        this.isConfirmed = false;
        this.isFailed = false;
        this.isNewAccount = true;
        clearInterval(this.interval);
    }

    private parseDidDocument(done: Function) {
        try {
            const json = this.didDocumentForm.value;
            const document = JSON.parse(json);
            this.loading = true;
            this.profileService
                .validateDID(document)
                .subscribe(
                    (result) => {
                        if (!result.valid) {
                            if (result.error === 'DID Document already exists.') {
                                this.setErrors(this.didDocumentForm, 'exists');
                            } else {
                                this.setErrors(this.didDocumentForm, 'incorrect');
                            }
                            this.loading = false;
                            return;
                        }
                        this.didKeys = [];
                        this.didKeysForm = new UntypedFormGroup({});
                        this.localFullForm.removeControl('didKeys');
                        this.localFullForm.addControl('didKeys', this.didKeysForm);

                        const names = Object.keys(result.keys);
                        for (const name of names) {
                            const keyNameControl = new UntypedFormControl('', [Validators.required]);
                            const keyValueControl = new UntypedFormControl('', [Validators.required]);
                            const keyControl = new UntypedFormGroup({
                                name: keyNameControl,
                                value: keyValueControl
                            }, [Validators.required]);
                            const keyNames = result.keys[name] || [];
                            keyControl.setValue({
                                name: keyNames[0]?.id || '',
                                value: ''
                            });
                            this.didKeysForm.addControl(name, keyControl);
                            this.didKeys.push({
                                name,
                                keyNameControl,
                                keyValueControl,
                                keyNames
                            });
                        }
                        done();
                        this.loading = false;
                    },
                    (e) => {
                        this.setErrors(this.didDocumentForm, 'incorrect');
                        this.loading = false;
                    }
                );
        } catch (error) {
            this.setErrors(this.didDocumentForm, 'incorrect');
            this.loading = false;
        }
    }

    public parseDidKeys(done: Function) {
        try {
            const json = this.didDocumentForm.value;
            const document = JSON.parse(json);
            const keys: any[] = [];
            for (const didKey of this.didKeys) {
                keys.push({
                    id: didKey.keyNameControl.value,
                    key: didKey.keyValueControl.value
                })
            }
            this.loading = true;
            this.profileService
                .validateDIDKeys(document, keys)
                .subscribe(
                    (result) => {
                        let valid = true;
                        if (Array.isArray(result)) {
                            for (const didKey of this.didKeys) {
                                const item = result.find(k => k.id === didKey.keyNameControl.value);
                                if (!item || !item.valid) {
                                    this.setErrors(didKey.keyValueControl, 'incorrect');
                                    valid = false;
                                }
                            }
                        } else {
                            for (const didKey of this.didKeys) {
                                this.setErrors(didKey.keyValueControl, 'incorrect');
                                valid = false;
                            }
                        }
                        if (valid) {
                            done();
                        } else {
                            this.setErrors(this.didKeysForm, 'incorrect');
                        }
                        this.cdRef.detectChanges();
                        this.loading = false;
                    },
                    (e) => {
                        this.setErrors(this.didKeysForm, 'incorrect');
                        this.loading = false;
                    }
                );
        } catch (error) {
            this.setErrors(this.didKeysForm, 'incorrect');
            this.loading = false;
        }
    }

    private setErrors(form: UntypedFormControl | UntypedFormGroup, type?: string): void {
        const errors: any = {};
        errors[type || 'incorrect'] = true;
        form.setErrors(errors);
        form.markAsDirty();
        setTimeout(() => {
            form.setErrors(errors);
            form.markAsDirty();
        })
    }

    private createDID() {
        this.loading = true;
        this.headerProps.setLoading(true);
        const profile: any = {};

        if (this.locationType.value) {
            //Remote
            const data = this.remoteFullForm.value;
            profile.type = LocationType.REMOTE;
            profile.parent = data.standardRegistry;
            profile.hederaAccountId = data.hederaCredentials.id?.trim();
            profile.topicId = data.hederaCredentials.topicId;
            profile.didDocument = data.didDocument;
        } else {
            //Local
            const data = this.localFullForm.value;
            profile.type = LocationType.LOCAL;
            profile.parent = data.standardRegistry;
            profile.hederaAccountId = data.hederaCredentials.id?.trim();
            profile.hederaAccountKey = data.hederaCredentials.key?.trim();
            profile.useFireblocksSigning = data.hederaCredentials.useFireblocksSigning;
            profile.fireblocksConfig = {
                fireBlocksVaultId: data.hederaCredentials.fireBlocksVaultId,
                fireBlocksAssetId: data.hederaCredentials.fireBlocksAssetId,
                fireBlocksApiKey: data.hederaCredentials.fireBlocksApiKey,
                fireBlocksPrivateiKey: data.hederaCredentials.fireBlocksPrivateiKey
            }
            if (data.didDocumentType) {
                profile.didDocument = data.didDocument;
                profile.didKeys = [];
                for (const id of Object.keys(data.didKeys)) {
                    profile.didKeys.push({
                        id: data.didKeys[id].name,
                        key: data.didKeys[id].value
                    });
                }
            }
            if (data.vcDocumentType) {
                profile.vcDocument = data.vcDocument;
            }
        }

        this.profileService.pushSetProfile(profile).subscribe(
            (result) => {
                const { taskId, expectation } = result;
                this.taskId = taskId;
                this.router.navigate(['task', taskId], {
                    queryParams: {
                        last: btoa(location.href),
                    },
                });
            },
            ({ message }) => {
                this.loading = false;
                this.headerProps.setLoading(false);
                console.error(message);
            }
        );
    }

    public changePassword(profile: any) {
        this.dialogService.open(ChangePasswordComponent, {
            header: 'Change password',
            width: '640px',
            modal: true,
            data: {
                login: profile?.username,
            }
        }).onClose.subscribe((data) => {
            this.loadDate();
        });
    }

<<<<<<< HEAD
    public addStandardRegistry() {
        this.dialogService.open(AddStandardRegistryDialogComponent, {
            styleClass: 'guardian-dialog',
            width: '720px',
            height: '504px',
            modal: true,
            showHeader: false,
            data: {
                title: 'Add Standard Registry',
                standardRegistries: this.potentialStandardRegistryParents
            }
        }).onClose.subscribe((data) => {
            if(data?.update) {
                this.loadDate();
            }
        });
    }
=======
    public download() {
        if (this.profile) {
            const name = this.profile.username;
            const data = {
                username: this.profile.username,
                hederaAccountId: this.profile.hederaAccountId,
                topicId: this.profile.topicId,
                did: this.profile.did,
                didDocument: this.profile.didDocument?.document,
                vcDocument: this.profile.vcDocument?.document,
            }
            const dataStr = 'data:text/json;charset=utf-8,' + encodeURIComponent(JSON.stringify(data));
            const downloadAnchorNode = document.createElement('a');
            downloadAnchorNode.setAttribute('href', dataStr);
            downloadAnchorNode.setAttribute('download', name + '.user');
            document.body.appendChild(downloadAnchorNode);
            downloadAnchorNode.click();
            downloadAnchorNode.remove();
        }
    }

    public importFromFile(event: any) {
        const reader = new FileReader()
        reader.readAsText(event);
        reader.addEventListener('load', (e: any) => {
            const json = e.target.result;
            const config = JSON.parse(json);
            this.remoteCredentialsForm.setValue({
                id: config.hederaAccountId || '',
                topicId: config.topicId || ''
            })
            this.remoteDidDocumentForm.setValue(JSON.stringify(config.didDocument))
        });
    }

    public onChangeTab(tab: any) {
        this.tab = tab.index === 0 ? 'general' : 'keys';
        this.pageIndex = 0;
        this.router.navigate([], {
            queryParams: { tab: this.tab }
        });
        if (this.tab === 'keys') {
            this.loadKeys();
        }
    }

    public loadKeys() {
        this.loading = true;
        this.profileService
            .keys(this.pageIndex, this.pageSize)
            .subscribe((response) => {
                const { page, count } = this.profileService.parsePage(response);
                this.keys = page;
                this.pageCount = count;
                this.loading = false;
            }, (e) => {
                this.loading = false;
            });
    }

    public onPage(event: any): void {
        if (this.pageSize != event.pageSize) {
            this.pageIndex = 0;
            this.pageSize = event.pageSize;
        } else {
            this.pageIndex = event.pageIndex;
            this.pageSize = event.pageSize;
        }
        this.loadKeys();
    }

    public onCreateKey(): void {
        const dialogRef = this.dialogService.open(UserKeysDialog, {
            showHeader: false,
            width: '720px',
            styleClass: 'guardian-dialog',
            data: {
                type: 'create',
            },
        });
        dialogRef.onClose.subscribe(async (result: any | null) => {
            if (result) {
                this.createKey(result.messageId);
            }
        });
    }

    public onImportKey(): void {
        const dialogRef = this.dialogService.open(UserKeysDialog, {
            showHeader: false,
            width: '720px',
            styleClass: 'guardian-dialog',
            data: {
                type: 'import',
            },
        });
        dialogRef.onClose.subscribe(async (result: any | null) => {
            if (result) {
                this.createKey(result.messageId, result.key)
            }
        });
    }

    public preview(key: string): void {
        const dialogRef = this.dialogService.open(UserKeysDialog, {
            duplicate: true,
            showHeader: false,
            width: '720px',
            styleClass: 'guardian-dialog',
            data: {
                type: 'preview',
                key
            },
        });
        dialogRef.onClose.subscribe(async (result: any | null) => { });
    }

    public onDeleteKey(item: any) {
        const dialogRef = this.dialogService.open(CustomConfirmDialogComponent, {
            showHeader: false,
            width: '640px',
            styleClass: 'guardian-dialog',
            data: {
                header: 'Delete key',
                text: `Are you sure want to delete key?`,
                buttons: [{
                    name: 'Close',
                    class: 'secondary'
                }, {
                    name: 'Delete',
                    class: 'delete'
                }]
            },
        });
        dialogRef.onClose.subscribe((result: string) => {
            if (result === 'Delete') {
                this.deleteKey(item.id)
            }
        });
    }

    public deleteKey(id: string): void {
        this.loading = true;
        this.profileService
            .deleteKey(id)
            .subscribe(() => {
                this.loading = false;
                this.loadKeys();
            }, (e) => {
                this.loading = false;
            });
    }

    private createKey(messageId: string, key?: string) {
        if (messageId) {
            messageId = messageId.trim();
        }
        this.profileService
            .createKey({
                messageId,
                key,
            })
            .subscribe((item) => {
                this.loading = false;
                this.loadKeys();
                if (!key) {
                    this.preview(item.key);
                }
            }, (e) => {
                this.loading = false;
            });
    }
>>>>>>> c20abe13
}<|MERGE_RESOLUTION|>--- conflicted
+++ resolved
@@ -12,15 +12,6 @@
 import { InformService } from '../../services/inform.service';
 import { TasksService } from '../../services/tasks.service';
 //modules
-<<<<<<< HEAD
-import {VCViewerDialog} from '../../modules/schema-engine/vc-dialog/vc-dialog.component';
-import {noWhitespaceValidator} from 'src/app/validators/no-whitespace-validator';
-import {DialogService} from 'primeng/dynamicdialog';
-import {ValidateIfFieldEqual} from '../../validators/validate-if-field-equal';
-import {ChangePasswordComponent} from '../login/change-password/change-password.component';
-import { AddStandardRegistryDialogComponent } from './add-standard-registry-dialog/add-standard-registry-dialog.component';
-import { InfoStandardRegistryDialogComponent } from './info-standard-registry-dialog/info-standard-registry-dialog.component';
-=======
 import { VCViewerDialog } from '../../modules/schema-engine/vc-dialog/vc-dialog.component';
 import { noWhitespaceValidator } from 'src/app/validators/no-whitespace-validator';
 import { DialogService } from 'primeng/dynamicdialog';
@@ -28,7 +19,8 @@
 import { ChangePasswordComponent } from '../login/change-password/change-password.component';
 import { UserKeysDialog } from 'src/app/components/user-keys-dialog/user-keys-dialog.component';
 import { CustomConfirmDialogComponent } from 'src/app/modules/common/custom-confirm-dialog/custom-confirm-dialog.component';
->>>>>>> c20abe13
+import { AddStandardRegistryDialogComponent } from './add-standard-registry-dialog/add-standard-registry-dialog.component';
+import { InfoStandardRegistryDialogComponent } from './info-standard-registry-dialog/info-standard-registry-dialog.component';
 
 enum OperationMode {
     None,
@@ -94,14 +86,14 @@
 
     public get standardRegistriesAsParentList(): IStandardRegistryResponse[] {
         const res = this.standardRegistries.length > 0 && this.profile?.parents
-            ? this.standardRegistries.filter((sr:IStandardRegistryResponse) => this.profile?.parents?.includes(sr.did))
+            ? this.standardRegistries.filter((sr: IStandardRegistryResponse) => this.profile?.parents?.includes(sr.did))
             : [];
-            return res;
+        return res;
     }
 
     public get potentialStandardRegistryParents(): IStandardRegistryResponse[] {
         const res = this.standardRegistries.length
-            ? this.standardRegistries.filter((sr:IStandardRegistryResponse) => !this.profile?.parents?.includes(sr.did))
+            ? this.standardRegistries.filter((sr: IStandardRegistryResponse) => !this.profile?.parents?.includes(sr.did))
             : [];
         return res;
     }
@@ -112,8 +104,8 @@
 
     public get activeSr() {
         return this.standardRegistries.length
-                ? this.standardRegistries.find((sr) => sr.did === this.profile?.parent)
-                : undefined;
+            ? this.standardRegistries.find((sr) => sr.did === this.profile?.parent)
+            : undefined;
     }
 
     public get isFilterButtonDisabled(): boolean {
@@ -156,7 +148,7 @@
     public remoteDidDocumentForm!: UntypedFormControl;
     public didKeys: any[] = [];
 
-    public tab: 'general' | 'keys' = 'general';
+    public tab: 'general' | 'keys' | 'srs' = 'general';
     public pageIndex: number;
     public pageSize: number;
     public pageCount: number;
@@ -627,9 +619,9 @@
     public selectStandardRegistryShowMore(did: string): void {
         const sr = this.standardRegistries.find(sr => sr.did === did);
         const activeSr = this.standardRegistries.length
-                ? this.standardRegistries.find((sr) => sr.did === this.profile?.parent)
-                : undefined;
-        if(sr) {
+            ? this.standardRegistries.find((sr) => sr.did === this.profile?.parent)
+            : undefined;
+        if (sr) {
             this.dialogService.open(InfoStandardRegistryDialogComponent, {
                 styleClass: 'guardian-dialog',
                 width: '720px',
@@ -642,7 +634,7 @@
                     activeSr
                 }
             }).onClose.subscribe((data) => {
-                if(data?.update) {
+                if (data?.update) {
                     this.updateActiveSr(data.parent);
                 }
             });
@@ -956,7 +948,6 @@
         });
     }
 
-<<<<<<< HEAD
     public addStandardRegistry() {
         this.dialogService.open(AddStandardRegistryDialogComponent, {
             styleClass: 'guardian-dialog',
@@ -969,12 +960,11 @@
                 standardRegistries: this.potentialStandardRegistryParents
             }
         }).onClose.subscribe((data) => {
-            if(data?.update) {
+            if (data?.update) {
                 this.loadDate();
             }
         });
     }
-=======
     public download() {
         if (this.profile) {
             const name = this.profile.username;
@@ -1011,7 +1001,7 @@
     }
 
     public onChangeTab(tab: any) {
-        this.tab = tab.index === 0 ? 'general' : 'keys';
+        this.tab = tab.index === 0 ? 'general' : tab.index === 1 ? 'keys' : 'srs';
         this.pageIndex = 0;
         this.router.navigate([], {
             queryParams: { tab: this.tab }
@@ -1147,5 +1137,4 @@
                 this.loading = false;
             });
     }
->>>>>>> c20abe13
 }