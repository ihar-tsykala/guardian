--- conflicted
+++ resolved
@@ -154,12 +154,6 @@
                     <div class="topic-id-field">
                         <div class="group-body">
                             <div class="form-group example-full-width">
-<<<<<<< HEAD
-                                <label for="topicIdDropdown" class="form-label">Topic ID:</label>
-                                <p-dropdown id="topicIdDropdown" [options]="userTopics" [formControl]="selectedTokenId"
-                                    optionLabel="topicId" optionValue="topicId" [appendTo]="'body'"
-                                    placeholder="Select a Topic ID" class="full-width">
-=======
                                 <label for="topicIdDropdown" class="form-label">Topic ID: </label>
                                 <p-dropdown
                                     id="topicIdDropdown"
@@ -170,7 +164,6 @@
                                     [appendTo]="'body'"
                                     placeholder="Select a Topic ID"
                                     class="full-width">
->>>>>>> 67d1f4a1
                                     <ng-template let-topic pTemplate="item">
                                         <div class="topic-item">
                                             <span>{{ topic.topicId }}</span>
