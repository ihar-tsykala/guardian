<div class="g-dialog-content">
    <div class="g-dialog-header">
        <div class="g-dialog-cancel">
            <div class="g-dialog-cancel-btn" (click)="onClose()">
                <mat-icon>close</mat-icon>
            </div>
        </div>
<<<<<<< HEAD
        <div *ngIf="!scheme" class="g-dialog-title">
            New Schema
        </div>
        <div *ngIf="scheme" class="g-dialog-title">
            Edit Schema
        </div>
=======
        <div class="g-dialog-title">
            New Schema
        </div>
>>>>>>> d637c013
        <div class="g-dialog-actions">
            <div *ngIf="!scheme" class="g-dialog-actions-btn" (click)="onCreate()" [attr.disabled]="!(schemaControl?.valid && started)">
                Create
            </div>
            <div *ngIf="scheme" class="g-dialog-actions-btn" (click)="onCreate()" [attr.disabled]="!(schemaControl?.valid && started)">
                Save
            </div>
        </div>
    </div>
    <div class="g-dialog-body">
        <div style="padding: 70px 70px 30px 70px;">
            <app-schema-configuration [value]="scheme" [schemes]="schemes" #document></app-schema-configuration>
        </div>
    </div>
</div><|MERGE_RESOLUTION|>--- conflicted
+++ resolved
@@ -5,18 +5,9 @@
                 <mat-icon>close</mat-icon>
             </div>
         </div>
-<<<<<<< HEAD
-        <div *ngIf="!scheme" class="g-dialog-title">
-            New Schema
-        </div>
-        <div *ngIf="scheme" class="g-dialog-title">
-            Edit Schema
-        </div>
-=======
         <div class="g-dialog-title">
             New Schema
         </div>
->>>>>>> d637c013
         <div class="g-dialog-actions">
             <div *ngIf="!scheme" class="g-dialog-actions-btn" (click)="onCreate()" [attr.disabled]="!(schemaControl?.valid && started)">
                 Create
