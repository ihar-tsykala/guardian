import { NgModule } from '@angular/core';
import { CommonModule } from '@angular/common';
import { MaterialModule } from 'src/app/modules/common/material.module';
import { FormsModule } from '@angular/forms';
import { DragDropModule } from '@angular/cdk/drag-drop';
import { CodemirrorModule } from '@ctrl/ngx-codemirror';
//Modules
import { SchemaEngineModule } from '../schema-engine/schema-engine.module';
import { CommonComponentsModule } from '../common/common-components.module';
import { TagEngineModule } from '../tag-engine/tag-engine.module';
import { ArtifactEngineModule } from '../artifact-engine/artifact-engine.module';
import { CompareModule } from '../analytics/analytics.module';
import { AppRoutingModule } from 'src/app/app-routing.module';
//Configuration
import { CommonPropertiesComponent } from './policy-configuration/common-properties/common-properties.component';
import { DocumentSourceComponent } from './policy-configuration/blocks/documents/document-viewer-config/document-viewer-config.component';
import { ActionConfigComponent } from './policy-configuration/blocks/main/action-config/action-config.component';
import { PolicyConfigurationComponent } from './policy-configuration/policy-configuration/policy-configuration.component';
import { ContainerConfigComponent } from './policy-configuration/blocks/main/container-config/container-config.component';
import { RequestConfigComponent } from './policy-configuration/blocks/documents/request-config/request-config.component';
import { PolicyPropertiesComponent } from './policy-configuration/policy-properties/policy-properties.component';
import { MintConfigComponent } from './policy-configuration/blocks/tokens/mint-config/mint-config.component';
import { SendConfigComponent } from './policy-configuration/blocks/documents/send-config/send-config.component';
import { ExternalDataConfigComponent } from './policy-configuration/blocks/documents/external-data-config/external-data-config.component';
import { AggregateConfigComponent } from './policy-configuration/blocks/documents/aggregate-config/aggregate-config.component';
import { InformationConfigComponent } from './policy-configuration/blocks/main/information-config/information-config.component';
import { RolesConfigComponent } from './policy-configuration/blocks/main/roles-config/roles-config.component';
import { FiltersAddonConfigComponent } from './policy-configuration/blocks/documents/filters-addon-config/filters-addon-config.component';
import { SourceAddonConfigComponent } from './policy-configuration/blocks/documents/source-addon-config/source-addon-config.component';
import { CalculateConfigComponent } from './policy-configuration/blocks/calculate/calculate-config/calculate-config.component';
import { CalculateMathConfigComponent } from './policy-configuration/blocks/calculate/calculate-math-config/calculate-math-config.component';
import { JsonPropertiesComponent } from './policy-configuration/json-properties/json-properties.component';
import { ReassigningConfigComponent } from './policy-configuration/blocks/documents/reassigning-config/reassigning-config.component';
import { ReportItemConfigComponent } from './policy-configuration/blocks/report/report-item-config/report-item-config.component';
import { TimerConfigComponent } from './policy-configuration/blocks/documents/timer-config/timer-config.component';
import { CustomLogicConfigComponent } from './policy-configuration/blocks/calculate/custom-logic-config/custom-logic-config.component';
import { RevokeConfigComponent } from './policy-configuration/blocks/documents/revoke-config/revoke-config.component';
import { ButtonConfigComponent } from './policy-configuration/blocks/main/button-config/button-config.component';
import { TokenActionConfigComponent } from './policy-configuration/blocks/tokens/token-action-config/token-action-config.component';
import { DocumentValidatorConfigComponent } from './policy-configuration/blocks/documents/document-validator-config/document-validator-config.component';
import { TokenConfirmationConfigComponent } from './policy-configuration/blocks/tokens/token-confirmation-config/token-confirmation-config.component';
import { HttpRequestConfigComponent } from './policy-configuration/blocks/main/http-request-config/http-request-config.component';
import { PolicyTreeComponent } from './policy-configuration/policy-tree/policy-tree.component';
import { ModulePropertiesComponent } from './policy-configuration/module-properties/module-properties.component';
import { ModuleComponent } from './policy-configuration/blocks/module/module.component';
import { ToolComponent } from "./policy-configuration/blocks/tool/tool.component";
import { CreateTokenConfigComponent } from './policy-configuration/blocks/tokens/create-token-config/create-token-config.component';
import { SwitchConfigComponent } from './policy-configuration/blocks/main/switch-config/switch-config.component';
import { CommonPropertyComponent } from './policy-configuration/common-property/common-property.component';
import { GroupManagerConfigComponent } from './policy-configuration/blocks/main/group-manager-config/group-manager-config.component';
import { PolicySettingsComponent } from './policy-configuration/policy-settings/policy-settings.component';
//Viewer
import { DialogBlock } from './policy-viewer/dialog-block/dialog-block.component';
import { PolicyViewerComponent } from './policy-viewer/policy-viewer/policy-viewer.component';
import { RequestDocumentBlockComponent } from './policy-viewer/blocks/request-document-block/request-document-block.component';
import { DocumentsSourceBlockComponent } from './policy-viewer/blocks/documents-source-block/documents-source-block.component';
import { ContainerBlockComponent } from './policy-viewer/blocks/container-block/container-block.component';
import { InformationBlockComponent } from './policy-viewer/blocks/information-block/information-block.component';
import { RenderBlockComponent } from './policy-viewer/render-block/render-block.component.ts';
import { ActionBlockComponent } from './policy-viewer/blocks/action-block/action-block.component';
import { DocumentDialogBlock } from './policy-viewer/blocks/document-dialog-block/document-dialog-block.component';
import { StepBlockComponent } from './policy-viewer/blocks/step-block/step-block.component';
import { RolesBlockComponent } from './policy-viewer/blocks/roles-block/roles-block.component';
import { FiltersAddonBlockComponent } from './policy-viewer/blocks/filters-addon-block/filters-addon-block.component';
import { ReportBlockComponent } from './policy-viewer/blocks/report-block/report-block.component';
import { PaginationAddonBlockComponent } from './policy-viewer/blocks/pagination-addon-block/pagination-addon-block.component';
import { ConfirmationDialog } from './policy-viewer/blocks/confirmation-dialog/confirmation-dialog.component';
import { ButtonBlockComponent } from './policy-viewer/blocks/button-block/button-block.component';
import { GroupManagerBlockComponent } from './policy-viewer/blocks/group-manager-block/group-manager-block.component';
import { TokenConfirmationBlockComponent } from './policy-viewer/blocks/token-confirmation-block/token-confirmation-block.component';
import { MultiSignBlockComponent } from './policy-viewer/blocks/multi-sign-block/multi-sign-block.component';
import { CreateTokenBlockComponent } from './policy-viewer/blocks/create-token-block/create-token-block.component';
import { TagsManagerBlockComponent } from './policy-viewer/blocks/tags-manager-block/tags-manager-block.component';
import { MessagesReportBlockComponent } from './policy-viewer/blocks/messages-report-block/messages-report-block.component';
import { ExternalTopicBlockComponent } from './policy-viewer/blocks/external-topic-block/external-topic-block.component';
import { UploadDocumentBlockComponent } from './policy-viewer/blocks/upload-document-block/upload-document-block.component';
//Helpers
import { HelpIcon } from './helpers/help-icon/help-icon.component';
import { SavePolicyDialog } from './helpers/save-policy-dialog/save-policy-dialog.component';
import { ImportPolicyDialog } from './helpers/import-policy-dialog/import-policy-dialog.component';
import { PreviewPolicyDialog } from './helpers/preview-policy-dialog/preview-policy-dialog.component';
import { ExportPolicyDialog } from './helpers/export-policy-dialog/export-policy-dialog.component';
import { CronConfigDialog } from './helpers/cron-config-dialog/cron-config-dialog.component';
import { CodeEditorDialogComponent } from './helpers/code-editor-dialog/code-editor-dialog.component';
import { SaveBeforeDialogComponent } from './helpers/save-before-dialog/save-before-dialog.component';
import { InviteDialogComponent } from './helpers/invite-dialog/invite-dialog.component';
import { DocumentPath } from './helpers/document-path/document-path.component';
import { SelectBlock } from './helpers/select-block/select-block.component';
import { MultiPolicyDialogComponent } from './helpers/multi-policy-dialog/multi-policy-dialog.component';
import { ComparePolicyDialog } from './helpers/compare-policy-dialog/compare-policy-dialog.component';
import { NewModuleDialog } from './helpers/new-module-dialog/new-module-dialog.component';
import { PolicyWizardDialogComponent } from './helpers/policy-wizard-dialog/policy-wizard-dialog.component';
import { NewPolicyDialog } from './helpers/new-policy-dialog/new-policy-dialog.component';
import { ImportFileDialog } from './helpers/import-file-dialog/import-file-dialog.component';
import { NewThemeDialog } from './helpers/new-theme-dialog/new-theme-dialog.component';
import { ViewerDialog } from './helpers/viewer-dialog/viewer-dialog.component';
import { CompareModulesDialogComponent } from './helpers/compare-modules-dialog/compare-modules-dialog.component';
import { ModulesListComponent } from './modules-list/modules-list.component';
import { ToolsListComponent } from './tools-list/tools-list.component';
//Services
import { RegisteredService } from './services/registered.service';
import { WizardService } from './services/wizard.service';
//Policies Grid
import { PoliciesComponent } from './policies/policies.component';
import { SearchBlocksComponent } from './helpers/search-blocks/search-blocks.component';
import { SelectSchema } from './helpers/select-schema/select-schema.component';
<<<<<<< HEAD
// Directives
import { ResizingDirective } from './directives/resizing.directive';
=======
import { RecordControllerComponent } from './record/record-controller/record-controller.component';
import { RecordResultDialog } from './record/record-result-dialog/record-result-dialog.component';
import { RecordResultsComponent } from './record/record-results/record-results.component';
>>>>>>> ca3398bf

@NgModule({
    declarations: [
        PoliciesComponent,
        PolicyConfigurationComponent,
        DocumentSourceComponent,
        CommonPropertiesComponent,
        ActionConfigComponent,
        ContainerConfigComponent,
        RequestConfigComponent,
        PolicyPropertiesComponent,
        MintConfigComponent,
        SendConfigComponent,
        ExternalDataConfigComponent,
        AggregateConfigComponent,
        InformationConfigComponent,
        RolesConfigComponent,
        FiltersAddonConfigComponent,
        SourceAddonConfigComponent,
        ActionBlockComponent,
        RequestDocumentBlockComponent,
        UploadDocumentBlockComponent,
        ContainerBlockComponent,
        DocumentsSourceBlockComponent,
        PolicyViewerComponent,
        RenderBlockComponent,
        DialogBlock,
        DocumentDialogBlock,
        InformationBlockComponent,
        StepBlockComponent,
        RolesBlockComponent,
        PaginationAddonBlockComponent,
        FiltersAddonBlockComponent,
        HelpIcon,
        SavePolicyDialog,
        ImportPolicyDialog,
        PreviewPolicyDialog,
        ExportPolicyDialog,
        CalculateConfigComponent,
        CalculateMathConfigComponent,
        JsonPropertiesComponent,
        ReportBlockComponent,
        ReportItemConfigComponent,
        ReassigningConfigComponent,
        CronConfigDialog,
        TimerConfigComponent,
        CustomLogicConfigComponent,
        CodeEditorDialogComponent,
        SwitchConfigComponent,
        HttpRequestConfigComponent,
        ConfirmationDialog,
        RevokeConfigComponent,
        ButtonConfigComponent,
        ButtonBlockComponent,
        TokenActionConfigComponent,
        DocumentValidatorConfigComponent,
        TokenConfirmationConfigComponent,
        TokenConfirmationBlockComponent,
        SaveBeforeDialogComponent,
        GroupManagerConfigComponent,
        GroupManagerBlockComponent,
        InviteDialogComponent,
        DocumentPath,
        CommonPropertyComponent,
        MultiSignBlockComponent,
        SelectBlock,
        SelectSchema,
        CreateTokenConfigComponent,
        CreateTokenBlockComponent,
        MultiPolicyDialogComponent,
        ComparePolicyDialog,
        CompareModulesDialogComponent,
        PolicyTreeComponent,
        ModulePropertiesComponent,
        ModuleComponent,
        ToolComponent,
        ModulesListComponent,
        ToolsListComponent,
        NewModuleDialog,
        TagsManagerBlockComponent,
        NewPolicyDialog,
        PolicySettingsComponent,
        ImportFileDialog,
        NewThemeDialog,
        ExternalTopicBlockComponent,
        PolicyWizardDialogComponent,
        MessagesReportBlockComponent,
        ViewerDialog,
        SearchBlocksComponent,
<<<<<<< HEAD
        ResizingDirective
=======
        RecordControllerComponent,
        RecordResultDialog,
        RecordResultsComponent
>>>>>>> ca3398bf
    ],
    imports: [
        CommonModule,
        FormsModule,
        MaterialModule,
        CodemirrorModule,
        DragDropModule,
        CommonComponentsModule,
        SchemaEngineModule,
        ArtifactEngineModule,
        TagEngineModule,
        CompareModule,
        AppRoutingModule
    ],
    exports: [
    ],
    providers: [
        RegisteredService,
        WizardService
    ]
})
export class PolicyEngineModule { }<|MERGE_RESOLUTION|>--- conflicted
+++ resolved
@@ -104,14 +104,11 @@
 import { PoliciesComponent } from './policies/policies.component';
 import { SearchBlocksComponent } from './helpers/search-blocks/search-blocks.component';
 import { SelectSchema } from './helpers/select-schema/select-schema.component';
-<<<<<<< HEAD
-// Directives
-import { ResizingDirective } from './directives/resizing.directive';
-=======
 import { RecordControllerComponent } from './record/record-controller/record-controller.component';
 import { RecordResultDialog } from './record/record-result-dialog/record-result-dialog.component';
 import { RecordResultsComponent } from './record/record-results/record-results.component';
->>>>>>> ca3398bf
+// Directives
+import { ResizingDirective } from './directives/resizing.directive';
 
 @NgModule({
     declarations: [
@@ -201,13 +198,10 @@
         MessagesReportBlockComponent,
         ViewerDialog,
         SearchBlocksComponent,
-<<<<<<< HEAD
-        ResizingDirective
-=======
         RecordControllerComponent,
         RecordResultDialog,
-        RecordResultsComponent
->>>>>>> ca3398bf
+        RecordResultsComponent,
+        ResizingDirective
     ],
     imports: [
         CommonModule,
