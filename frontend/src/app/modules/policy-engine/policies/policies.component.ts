import { Component, OnInit } from '@angular/core';
import { MatDialog } from '@angular/material/dialog';
import { Router } from '@angular/router';
import { IUser, Schema, SchemaHelper, TagType, Token, UserRole } from '@guardian/interfaces';
import { PolicyEngineService } from 'src/app/services/policy-engine.service';
import { ProfileService } from 'src/app/services/profile.service';
import { TokenService } from 'src/app/services/token.service';
import { ExportPolicyDialog } from '../helpers/export-policy-dialog/export-policy-dialog.component';
import { NewPolicyDialog } from '../helpers/new-policy-dialog/new-policy-dialog.component';
import { ImportPolicyDialog } from '../helpers/import-policy-dialog/import-policy-dialog.component';
import { PreviewPolicyDialog } from '../helpers/preview-policy-dialog/preview-policy-dialog.component';
import { TasksService } from 'src/app/services/tasks.service';
import { InformService } from 'src/app/services/inform.service';
import { ConfirmationDialogComponent } from 'src/app/modules/common/confirmation-dialog/confirmation-dialog.component';
import { MultiPolicyDialogComponent } from '../helpers/multi-policy-dialog/multi-policy-dialog.component';
import { ComparePolicyDialog } from '../helpers/compare-policy-dialog/compare-policy-dialog.component';
import { TagsService } from 'src/app/services/tag.service';
import { SetVersionDialog } from '../../schema-engine/set-version-dialog/set-version-dialog.component';
import { forkJoin } from 'rxjs';
import { SchemaService } from 'src/app/services/schema.service';
import { WizardMode, WizardService } from 'src/app/modules/policy-engine/services/wizard.service';
import { FormControl, FormGroup } from '@angular/forms';

enum OperationMode {
    None,
    Create,
    Import,
    Publish,
    Delete,
    WizardCreate
}

/**
 * Component for choosing a policy and
 * display blocks of the selected policy
 */
@Component({
    selector: 'app-policies',
    templateUrl: './policies.component.html',
    styleUrls: ['./policies.component.scss']
})
export class PoliciesComponent implements OnInit {
    policies: any[] | null;
    columns: string[] = [];
    columnsRole: any = {};
    role!: any;
    loading: boolean = true;
    isConfirmed: boolean = false;
    pageIndex: number;
    pageSize: number;
    policyCount: any;
    owner: any;
    tagEntity = TagType.Policy;
    tagSchemas: any[] = [];

    saveWizardState: boolean = false;

    mode: OperationMode = OperationMode.None;
    taskId: string | undefined = undefined;
    expectedTaskMessages: number = 0;

    publishMenuOption = [{
            id: 'Publish',
            title: 'Publish',
            description: 'Release version into public domain.',
        color: '#4caf50'
    }, {
            id: 'Dry-run',
            title: 'Dry Run',
        description: 'Run without making any persistent changes or executing transaction.',
        color: '#3f51b5'
    }];

    draftMenuOption = [{
            id: 'Draft',
            title: 'Stop',
            description: 'Return to editing.',
        color: '#9c27b0'
    }, {
            id: 'Publish',
            title: 'Publish',
            description: 'Release version into public domain.',
        color: '#4caf50'
    }];

    publishErrorMenuOption = [
        // {
        //     id: 'Draft',
        //     title: 'Stop',
        //     description: 'Return to editing.',
        //     color: '#9c27b0'
        // },
        {
            id: 'Publish',
            title: 'Publish',
            description: 'Release version into public domain.',
            color: '#4caf50'
        }
    ];

    public innerWidth: number;
    public innerHeight: number;
    tagOptions: string[] = [];
    filteredPolicies: any[] = [];
    filtersForm = new FormGroup({
        policyName: new FormControl(''),
        tag: new FormControl(''),
    });
    noFilterResults: boolean = false;

    constructor(
        public tagsService: TagsService,
        private profileService: ProfileService,
        private policyEngineService: PolicyEngineService,
        private router: Router,
        private dialog: MatDialog,
        private taskService: TasksService,
        private informService: InformService,
        private schemaService: SchemaService,
        private wizardService: WizardService,
        private tokenService: TokenService
    ) {
        this.policies = null;
        this.pageIndex = 0;
        this.pageSize = 100;
        this.policyCount = 0;
        this.columnsRole = {};
        this.columnsRole[UserRole.STANDARD_REGISTRY] = [
            'name',
            'description',
            'roles',
            'topic',
            'version',
            'tags',
            'tokens',
            'schemas',
            'status',
            'instance',
            'operations'
        ]
        this.columnsRole[UserRole.USER] = [
            'name',
            'description',
            'roles',
            'version',
            'tags',
            'instance',
        ]
    }

    ngOnInit() {
        this.loading = true;
        this.innerWidth = window.innerWidth;
        this.innerHeight = window.innerHeight;
        this.loadPolicy();
        this.handleTagsUpdate();
    }

    loadPolicy() {
        this.policies = null;
        this.isConfirmed = false;
        this.loading = true;
        forkJoin([
            this.profileService.getProfile(),
            this.tagsService.getPublishedSchemas()
        ]).subscribe((value) => {
                const profile: IUser | null = value[0];
                const tagSchemas: any[] = value[1] || [];

                this.isConfirmed = !!(profile && profile.confirmed);
                this.role = profile ? profile.role : null;
                this.owner = profile?.did;
                this.tagSchemas = SchemaHelper.map(tagSchemas);

                if (this.role == UserRole.STANDARD_REGISTRY) {
                    this.columns = this.columnsRole[UserRole.STANDARD_REGISTRY];
                } else {
                    this.columns = this.columnsRole[UserRole.USER];
                }
                if (this.isConfirmed) {
                    this.loadAllPolicy();
                } else {
                    setTimeout(() => {
                        this.loading = false;
                    }, 500);
                }
        }, (e) => {
                this.loading = false;
        });
    }

    loadAllPolicy() {
        this.loading = true;
        this.tagOptions = [];
        this.policyEngineService.page(this.pageIndex, this.pageSize).subscribe((policiesResponse) => {
                this.policies = policiesResponse.body || [];
            this.policyCount = policiesResponse.headers.get('X-Total-Count') || this.policies.length;
            const ids = this.policies.map(e => e.id);
            this.tagsService.search(this.tagEntity, ids).subscribe((data) => {
                        if (this.policies) {
                            for (const policy of this.policies) {
                                (policy as any)._tags = data[policy.id];
                                data[policy.id]?.tags.forEach((tag: any) => {
                            const totalTagOptions = [...this.tagOptions, tag.name];
                            this.tagOptions = [...new Set(totalTagOptions)];
                                });
                            }
                        }
                        setTimeout(() => {
                            this.loading = false;
                        }, 500);
            }, (e) => {
                        console.error(e.error);
                        this.loading = false;
            });
        }, (e) => {
                this.loading = false;
        });
    }

    onPage(event: any) {
        if (this.pageSize != event.pageSize) {
            this.pageIndex = 0;
            this.pageSize = event.pageSize;
        } else {
            this.pageIndex = event.pageIndex;
            this.pageSize = event.pageSize;
        }
        this.loadAllPolicy();
    }

    onAsyncError(error: any) {
        this.informService.processAsyncError(error);
        this.taskId = undefined;
        this.mode = OperationMode.None;
        this.loadAllPolicy();
    }

    onAsyncCompleted() {
        switch (this.mode) {
            case OperationMode.Delete:
            case OperationMode.Create:
            case OperationMode.Import:
                this.taskId = undefined;
                this.mode = OperationMode.None;
                this.loadAllPolicy();
                break;
            case OperationMode.Publish:
                if (this.taskId) {
                    const taskId = this.taskId;
                    this.taskId = undefined;
                    this.processPublishResult(taskId);
                }
                break;
            case OperationMode.WizardCreate:
                if (this.taskId) {
                    const taskId = this.taskId;
                    this.taskId = undefined;
                    this.processCreateWizardResult(taskId);
                    this.mode = OperationMode.None;
                    this.loadAllPolicy();
                }
                break;
            default:
                console.log(`Not allowed mode ${this.mode}`);
                break;
        }

        this.mode = OperationMode.None;
    }

    dryRun(element: any) {
        this.loading = true;
        this.policyEngineService.dryRun(element.id).subscribe((data: any) => {
                const { policies, isValid, errors } = data;
                if (!isValid) {
                    let text = [];
                    const blocks = errors.blocks;
                const invalidBlocks = blocks.filter((block: any) => !block.isValid);
                    for (let i = 0; i < invalidBlocks.length; i++) {
                        const block = invalidBlocks[i];
                        for (let j = 0; j < block.errors.length; j++) {
                            const error = block.errors[j];
                            if (block.id) {
                                text.push(`<div>${block.id}: ${error}</div>`);
                            } else {
                                text.push(`<div>${error}</div>`);
                            }
                        }
                    }
                this.informService.errorMessage(text.join(''), 'The policy is invalid');
                }
                this.loadAllPolicy();
        }, (e) => {
                this.loading = false;
        });
    }

    draft(element: any) {
        this.loading = true;
        this.policyEngineService.draft(element.id).subscribe((data: any) => {
                const { policies, isValid, errors } = data;
                this.loadAllPolicy();
        }, (e) => {
                this.loading = false;
        });
    }

    setVersion(element: any) {
        const dialogRef = this.dialog.open(SetVersionDialog, {
            width: '350px',
            disableClose: true,
            data: {}
        });
        dialogRef.afterClosed().subscribe((version) => {
            if (version) {
                this.publish(element, version);
            }
        });
    }

    private publish(element: any, version: string) {
        this.loading = true;
        this.policyEngineService.pushPublish(element.id, version).subscribe((result) => {
                const { taskId, expectation } = result;
                this.taskId = taskId;
                this.expectedTaskMessages = expectation;
                this.mode = OperationMode.Publish;
        }, (e) => {
                this.loading = false;
        });
    }

    deletePolicy(element: any) {
        const dialogRef = this.dialog.open(ConfirmationDialogComponent, {
            data: {
                dialogTitle: 'Delete policy',
                dialogText: !element.previousVersion
                    ? 'Are you sure to delete policy with related schemas?'
                    : 'Are you sure to delete policy?'
            },
            disableClose: true,
            autoFocus: false
        });
        dialogRef.afterClosed().subscribe((result) => {
            if (!result) {
                return;
            }

            this.loading = true;
            this.policyEngineService.pushDelete(element.id).subscribe((result) => {
                    const { taskId, expectation } = result;
                    this.taskId = taskId;
                    this.expectedTaskMessages = expectation;
                    this.mode = OperationMode.Delete;
            }, (e) => {
                    this.loading = false;
            });
        });
    }

    exportPolicy(element: any) {
        this.policyEngineService.exportInMessage(element.id)
            .subscribe(exportedPolicy => this.dialog.open(ExportPolicyDialog, {
                    width: '700px',
                    panelClass: 'g-dialog',
                    data: {
                    policy: exportedPolicy
<<<<<<< HEAD
                },
                disableClose: true,
=======
                    },
>>>>>>> 5d1bb4bc
                autoFocus: false
            }));
    }

    importPolicy(messageId?: string) {
        const dialogRef = this.dialog.open(ImportPolicyDialog, {
            width: '500px',
            autoFocus: false,
            disableClose: true,
            data: {
                timeStamp: messageId
            }
        });
        dialogRef.afterClosed().subscribe(async (result) => {
            if (result) {
                this.importPolicyDetails(result);
            }
        });
    }

    importPolicyDetails(result: any) {
        const { type, data, policy } = result;
        const distinctPolicies = this.getDistinctPolicy();
        let dialogRef;
        if (this.innerWidth <= 810) {
            const bodyStyles = window.getComputedStyle(document.body);
            const headerHeight: number = parseInt(bodyStyles.getPropertyValue('--header-height'));
            dialogRef = this.dialog.open(PreviewPolicyDialog, {
                width: `${this.innerWidth.toString()}px`,
                maxWidth: '100vw',
                height: `${this.innerHeight - headerHeight}px`,
                position: {
                    'bottom': '0'
                },
                panelClass: 'g-dialog',
                hasBackdrop: true, // Shadows beyond the dialog
                closeOnNavigation: true,
                autoFocus: false,
                disableClose: true,
                data: {
                    policy: policy,
                    policies: distinctPolicies
                }
            });
        } else {
            dialogRef = this.dialog.open(PreviewPolicyDialog, {
                width: '950px',
                panelClass: 'g-dialog',
                disableClose: true,
                data: {
                    policy: policy,
                    policies: distinctPolicies
                }
            });
        }
        dialogRef.afterClosed().subscribe(async (result) => {
            if (result) {
                if (result.messageId) {
                    this.importPolicy(result.messageId);
                    return;
                }

                let versionOfTopicId = result.versionOfTopicId || null;
                this.loading = true;
                if (type == 'message') {
                    this.policyEngineService.pushImportByMessage(data, versionOfTopicId).subscribe(
                            (result) => {
                                const { taskId, expectation } = result;
                                this.taskId = taskId;
                                this.expectedTaskMessages = expectation;
                                this.mode = OperationMode.Import;
                        }, (e) => {
                                this.loading = false;
                        });
                } else if (type == 'file') {
                    this.policyEngineService.pushImportByFile(data, versionOfTopicId).subscribe(
                            (result) => {
                                const { taskId, expectation } = result;
                                this.taskId = taskId;
                                this.expectedTaskMessages = expectation;
                                this.mode = OperationMode.Import;
                        }, (e) => {
                                this.loading = false;
                        });
                }
            }
        });
    }

    private getDistinctPolicy(): any[] {
        const policyByTopic: any = {};
        if (this.policies) {
            for (let i = 0; i < this.policies.length; i++) {
                const policy = this.policies[i];
                if (policy.topicId) {
                    if (!policyByTopic.hasOwnProperty(policy.topicId)) {
                        policyByTopic[policy.topicId] = policy;
                    } else if (policyByTopic[policy.topicId].createDate > policy.createDate) {
                        policyByTopic[policy.topicId] = policy;
                    }
                }
            }
        }
        return Object.values(policyByTopic)
            .sort((a: any, b: any) => a.createDate > b.createDate ? -1 : (b.createDate > a.createDate ? 1 : 0));
    }

    onPublishAction(event: any, element: any) {
        if (event.id === 'Publish') {
            this.setVersion(element);
        } else if (event.id === 'Dry-run') {
            this.dryRun(element);
        }
    }

    onDryRunAction(event: any, element: any) {
        if (event.id === 'Publish') {
            this.setVersion(element);
        } else if (event.id === 'Draft') {
            this.draft(element);
        }
    }
    onPublishErrorAction(event: any, element: any) {
        if (event.id === 'Publish') {
            this.setVersion(element);
        }
        // else if (event.id === 'Draft') {
        //     this.draft(element);
        // }
    }

    private processCreateWizardResult(taskId: string): void {
        this.taskService.get(taskId).subscribe((task: any) => {
            const { result } = task;
            if (this.saveWizardState) {
                this.wizardService.setWizardPreset(result.policyId, {
                    data: result.wizardConfig,
                });
                this.saveWizardState = false;
            }
        });
    }

    private processPublishResult(taskId: string): void {
        this.taskService.get(taskId).subscribe((task: any) => {
            const { result } = task;
            if (result) {
                const { isValid, errors, policyId } = result;
                if (!isValid) {
                    let text = [];
                    const blocks = errors.blocks;
                    const invalidBlocks = blocks.filter(
                        (block: any) => !block.isValid
                    );
                    for (let i = 0; i < invalidBlocks.length; i++) {
                        const block = invalidBlocks[i];
                        for (
                            let j = 0;
                            j < block.errors.length;
                            j++
                        ) {
                            const error = block.errors[j];
                            if (block.id) {
                                text.push(`<div>${block.id}: ${error}</div>`);
                            } else {
                                text.push(`<div>${error}</div>`);
                            }
                        }
                    }
                    this.informService.errorMessage(text.join(''), 'The policy is invalid');
                } else {
                    this.wizardService.removeWizardPreset(policyId)
                }
                this.loadAllPolicy();
            }
        });
    }

    createMultiPolicy(element: any) {
        let dialogRef;
        const bodyStyles = window.getComputedStyle(document.body);
        const headerHeight: number = parseInt(bodyStyles.getPropertyValue('--header-height'));
        if (this.innerWidth <= 810) {
            dialogRef = this.dialog.open(MultiPolicyDialogComponent, {
                width: `${this.innerWidth.toString()}px`,
                maxWidth: '100vw',
                height: `${this.innerHeight - headerHeight}px`,
                position: {
                    'bottom': '0'
                },
                panelClass: 'g-dialog',
                hasBackdrop: true, // Shadows beyond the dialog
                closeOnNavigation: true,
                autoFocus: false,
                disableClose: true,
                data: {
                    policyId: element.id
                }
            });
        } else {
            dialogRef = this.dialog.open(MultiPolicyDialogComponent, {
                width: '650px',
                panelClass: 'g-dialog',
                disableClose: true,
                autoFocus: false,
                data: {
                    policyId: element.id
                }
            });
        }
        dialogRef.afterClosed().subscribe(async (result) => {
            if (result) {
                this.importPolicyDetails(result);
            }
        });
    }

    comparePolicy(element?: any) {
        const dialogRef = this.dialog.open(ComparePolicyDialog, {
            width: '650px',
            panelClass: 'g-dialog',
            disableClose: true,
            autoFocus: false,
            data: {
                policy: element,
                policies: this.policies
            }
        });
        dialogRef.afterClosed().subscribe(async (result) => {
            if (result) {
                this.router.navigate(['/compare'], {
                    queryParams: {
                        type: 'policy',
                        policyId1: result.policyId1,
                        policyId2: result.policyId2
                    }
                });
            }
        });
    }

    newPolicy() {
        const dialogRef = this.dialog.open(NewPolicyDialog, {
            width: '650px',
            panelClass: 'g-dialog',
            disableClose: true,
            autoFocus: false,
            data: {}
        });

        dialogRef.afterClosed().subscribe(async (result) => {
            if (result) {
                this.loading = true;
                this.policyEngineService.pushCreate(result).subscribe((result) => {
                        const { taskId, expectation } = result;
                        this.taskId = taskId;
                        this.expectedTaskMessages = expectation;
                        this.mode = OperationMode.Create;
                }, (e) => {
                        this.loading = false;
                });
            }
        });
    }

    openPolicyWizardDialog() {
        this.loading = true;
        forkJoin([
            this.tokenService.getTokens(),
            this.schemaService.getSchemas(),
            this.policyEngineService.all(),
        ]).subscribe((result) => {
            const tokens = result[0].map((token) => new Token(token));
            const schemas = result[1].map((schema) => new Schema(schema));
            const policies = result[2];
            this.wizardService.openPolicyWizardDialog(
                WizardMode.CREATE,
                (value) => {
                    this.saveWizardState = value.saveState;
                    this.loading = true;
                    this.wizardService
                        .createPolicyAsync(value.config)
                        .subscribe(
                            (result) => {
                                const { taskId, expectation } = result;
                                this.taskId = taskId;
                                this.expectedTaskMessages = expectation;
                                this.mode = OperationMode.WizardCreate;
                            },
                            (e) => {
                                this.loading = false;
                            }
                        );
                },
                tokens,
                schemas,
                policies
            );
        }, () => undefined, () => this.loading = false);
    }

    applyFilters(): void {
        if (this.filters.policyName && this.filters.tag) {
            this.filterByNameAndTag();
            this.noFilterResults = this.filteredPolicies.length === 0;
            return;
        }
        
        this.filters.policyName
            ? this.filterByPolicyName()
            : this.filterByTag();
        this.noFilterResults = this.filteredPolicies.length === 0;
    }

    clearFilters(): void {
        this.filtersForm.reset({ policyName: '', tag: '' });
        this.filteredPolicies = [];
        this.noFilterResults = false;
    }

    private filterByPolicyName(): void {
        this.filteredPolicies =
            this.policies?.filter((policy) =>
                this.isPolicyNameEqualToFilter(policy)
            ) || [];
    }

    private filterByTag(): void {
        this.filteredPolicies =
            this.policies?.filter((policy) =>
                this.isTagAssignedToPolicy(policy._tags)
            ) || [];
    }

    private filterByNameAndTag(): void {
        this.filteredPolicies =
            this.policies?.filter(
                (policy) =>
                    this.isPolicyNameEqualToFilter(policy) &&
                    this.isTagAssignedToPolicy(policy._tags)
            ) || [];
    }

    private handleTagsUpdate(): void {
        this.tagsService.tagsUpdated$.subscribe({
            next: () => this.loadAllPolicy(),
        });
    }

    private isPolicyNameEqualToFilter(policy: any): boolean {
        return policy.name
            .toLowerCase()
            .includes(this.filters.policyName.toLowerCase());
    }

    private isTagAssignedToPolicy(_tags: any): boolean {
        return (
            _tags?.tags.filter((tag: any) =>
                tag.name.toLowerCase().includes(this.filters.tag.toLowerCase())
            ).length > 0
        );
    }

    private get filters(): { policyName: string; tag: string } {
        return {
            policyName: this.filtersForm.value?.policyName?.trim(),
            tag: this.filtersForm.value?.tag,
        };
    }

    get isFilterButtonDisabled(): boolean {
        return (
            this.filters.policyName.length === 0 &&
            !this.filters.tag
        );
    }

    get policiesList(): any[] {
        return this.filteredPolicies.length > 0
            ? this.filteredPolicies
            : this.policies || [];
    }

    get hasPolicies(): boolean {
        return this.policiesList.length > 0;
    }

    get hasTagOptions(): boolean {
        return this.tagOptions.length > 0;
    }
}<|MERGE_RESOLUTION|>--- conflicted
+++ resolved
@@ -366,12 +366,8 @@
                     panelClass: 'g-dialog',
                     data: {
                     policy: exportedPolicy
-<<<<<<< HEAD
                 },
                 disableClose: true,
-=======
-                    },
->>>>>>> 5d1bb4bc
                 autoFocus: false
             }));
     }
