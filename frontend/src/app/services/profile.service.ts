import { HttpClient, HttpParams, HttpResponse } from '@angular/common/http';
import { Injectable } from '@angular/core';
import { IUser } from '@guardian/interfaces';
import { Observable, of } from 'rxjs';
import { API_BASE_URL } from './api';
import { AuthService } from './auth.service';

/**
 * Services for working from user profile.
 */
@Injectable()
export class ProfileService {
    private readonly url: string = `${API_BASE_URL}/profiles`;
    constructor(
        private http: HttpClient,
        private auth: AuthService,
    ) {
    }

    public static getOptions(
        filters: any,
        pageIndex?: number,
        pageSize?: number
    ): HttpParams {
        let params = new HttpParams();
        if (filters && typeof filters === 'object') {
            for (const key of Object.keys(filters)) {
                if (filters[key]) {
                    params = params.set(key, filters[key]);
                }
            }
        }
        if (Number.isInteger(pageIndex) && Number.isInteger(pageSize)) {
            params = params.set('pageIndex', String(pageIndex));
            params = params.set('pageSize', String(pageSize));
        }
        return params;
    }

    public parsePage(response: HttpResponse<any[]>) {
        const page = response.body || [];
        const count = Number(response.headers.get('X-Total-Count')) || page.length;
        return { page, count };
    }

    public getProfile(): Observable<IUser> {
        return this.http.get<any>(`${this.url}/${encodeURIComponent(this.auth.getUsername())}`);
    }

    public setProfile(profile: IUser): Observable<void> {
        return this.http.put<void>(`${this.url}/${encodeURIComponent(this.auth.getUsername())}`, profile);
    }

    public pushSetProfile(profile: IUser): Observable<{ taskId: string, expectation: number }> {
        return this.http.put<{ taskId: string, expectation: number }>(`${this.url}/push/${encodeURIComponent(this.auth.getUsername())}`, profile);
    }

    public restoreProfile(profile: IUser): Observable<{ taskId: string, expectation: number }> {
        return this.http.put<{ taskId: string, expectation: number }>(`${this.url}/restore/${encodeURIComponent(this.auth.getUsername())}`, profile);
    }

    public getAllUserTopics(profile: IUser): Observable<{ taskId: string, expectation: number }> {
        return this.http.put<{ taskId: string, expectation: number }>(`${this.url}/restore/topics/${encodeURIComponent(this.auth.getUsername())}`, profile);
    }

    public getBalance(): Observable<string | null> {
        return this.http.get<string | null>(`${this.url}/${encodeURIComponent(this.auth.getUsername())}/balance`);
    }

    public validateDID(document: any): Observable<any> {
        return this.http.post<any>(`${this.url}/did-document/validate`, document);
    }

    public validateDIDKeys(document: any, keys: any): Observable<any> {
        return this.http.post<any>(`${this.url}/did-keys/validate`, { document, keys });
    }

<<<<<<< HEAD
    public addStandartRegistriesAsParent(standardRegistryDids: string[]): Observable<any> {
        return this.http.put<any>(`${this.url}/parent/add/${encodeURIComponent(this.auth.getUsername())}`, { did: standardRegistryDids });
    }

    public selectActiveStandartRegistry(standardRegistryDids: string): Observable<any> {
        return this.http.put<any>(`${this.url}/parent/select/${encodeURIComponent(this.auth.getUsername())}`, { did: standardRegistryDids });
=======
    public keys(
        pageIndex?: number,
        pageSize?: number
    ): Observable<HttpResponse<any[]>> {
        const filters: any = {};
        const header: any = { observe: 'response' };
        header.params = ProfileService.getOptions(filters, pageIndex, pageSize);
        return this.http.get<any[]>(`${this.url}/keys`, header) as any;
    }

    public createKey(option: {
        messageId: string,
        key?: string,
    }): Observable<any> {
        return this.http.post<any>(`${this.url}/keys`, option);
    }
    public deleteKey(id: string): Observable<any> {
        return this.http.delete<any>(`${this.url}/keys/${id}`);
>>>>>>> c20abe13
    }
}<|MERGE_RESOLUTION|>--- conflicted
+++ resolved
@@ -75,14 +75,14 @@
         return this.http.post<any>(`${this.url}/did-keys/validate`, { document, keys });
     }
 
-<<<<<<< HEAD
     public addStandartRegistriesAsParent(standardRegistryDids: string[]): Observable<any> {
         return this.http.put<any>(`${this.url}/parent/add/${encodeURIComponent(this.auth.getUsername())}`, { did: standardRegistryDids });
     }
 
     public selectActiveStandartRegistry(standardRegistryDids: string): Observable<any> {
         return this.http.put<any>(`${this.url}/parent/select/${encodeURIComponent(this.auth.getUsername())}`, { did: standardRegistryDids });
-=======
+    }
+
     public keys(
         pageIndex?: number,
         pageSize?: number
@@ -101,6 +101,5 @@
     }
     public deleteKey(id: string): Observable<any> {
         return this.http.delete<any>(`${this.url}/keys/${id}`);
->>>>>>> c20abe13
     }
 }