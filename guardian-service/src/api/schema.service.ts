import { Schema as SchemaCollection } from '@entity/schema';
import { RootConfig } from '@entity/root-config';
import {
    ISchema,
    MessageAPI,
    SchemaEntity,
    SchemaStatus,
    SchemaHelper,
    MessageResponse,
    MessageError,
    ModelHelper
} from 'interfaces';
import { MongoRepository } from 'typeorm';
import { readJSON } from 'fs-extra';
import path from 'path';
import { schemasToContext } from '@transmute/jsonld-schema';
import { Settings } from '@entity/settings';
import { Logger } from 'logger-helper';
<<<<<<< HEAD
import { MessageAction, MessageServer, SchemaMessage } from 'hedera-modules';
import { getMongoRepository } from 'typeorm';
import { RootConfig as RootConfigCollection } from '@entity/root-config';
=======
import { replaceValueRecursive } from '@helpers/utils';
>>>>>>> 36babd0c

export const schemaCache = {};

/**
 * Creation of default schemes.
 *
 * @param schemaRepository - table with schemes
 */
export const setDefaultSchema = async function (schemaRepository: MongoRepository<SchemaCollection>) {
    const fileConfig = path.join(process.cwd(), 'system-schemes', 'system-schemes.json');
    let fileContent: any;
    try {
        fileContent = await readJSON(fileConfig);
    } catch (error) {
        throw ('you need to create a file \'system-schemes.json\'');
    }

    if (!fileContent.hasOwnProperty('MINT_NFTOKEN')) {
        throw ('You need to fill MINT_NFTOKEN field in system-schemes.json file');
    }

    if (!fileContent.hasOwnProperty('MINT_TOKEN')) {
        throw ('You need to fill MINT_TOKEN field in system-schemes.json file');
    }

    if (!fileContent.hasOwnProperty('POLICY')) {
        throw ('You need to fill POLICY field in system-schemes.json file');
    }

    if (!fileContent.hasOwnProperty('ROOT_AUTHORITY')) {
        throw ('You need to fill ROOT_AUTHORITY field in system-schemes.json file');
    }

    if (!fileContent.hasOwnProperty('WIPE_TOKEN')) {
        throw ('You need to fill WIPE_TOKEN field in system-schemes.json file');
    }

    const messages = Object.values(fileContent);
    const wait = async (timeout: number) => {
        return new Promise(function (resolve, reject) {
            setTimeout(function () { resolve(true) }, timeout);
        });
    }
    const fn = async () => {
        try {
            const existingSchemes = await schemaRepository.find({ where: { messageId: { $in: messages } } });
            for (let i = 0; i < messages.length; i++) {
                const messageId = messages[i] as string;
                const existingItem = existingSchemes.find(s => s.messageId === messageId);
                if (existingItem) {
                    console.log(`Skip schema: ${existingItem.messageId}`);
                    continue;
                }
                const schema = await loadSchema(messageId, null) as ISchema;
                schema.owner = null;
                schema.creator = null;
                schema.readonly = true;
                console.log(`Start loading schema: ${messageId}`);
                const item: any = schemaRepository.create(schema);
                await schemaRepository.save(item);
                console.log(`Created schema: ${item.messageId}`);
            }
        } catch (error) {
            console.error('ERROR: Unable to access ipfs');
            await wait(10000);
            await fn();
        }
    }
    await fn();
}

const loadSchema = async function (messageId: string, owner: string) {
    try {
        if (schemaCache[messageId]) {
            return schemaCache[messageId];
        }

        const messageServer = new MessageServer();

        console.log('loadSchema: ' + messageId);
        const message = await messageServer.getMessage<SchemaMessage>(messageId);
        console.log('loadedSchema: ' + messageId);

        const schemaToImport: any = {
            uuid: message.uuid,
            hash: '',
            name: message.name,
            description: message.description,
            entity: message.entity as SchemaEntity,
            status: SchemaStatus.PUBLISHED,
            readonly: false,
<<<<<<< HEAD
            document: message.getDocument(),
            context: message.getContext(),
=======
            document: JSON.parse(documentObject),
            context: JSON.parse(contextObject),
>>>>>>> 36babd0c
            version: message.version,
            creator: message.owner,
            owner: owner,
            topicId: message.getTopicId(),
            messageId: messageId,
            documentURL: message.getDocumentUrl().url,
            contextURL: message.getContextUrl().url,
            iri: null
        }
        updateIRI(schemaToImport);
        console.log('loadSchema end: ' + messageId);
        schemaCache[messageId] = { ...schemaToImport };
        return schemaToImport;
    } catch (error) {
        throw new Error(`Cannot load schema ${messageId}`);
    }
}

const updateIRI = function (schema: ISchema) {
    try {
        if (schema.document) {
            const document = schema.document;
            schema.iri = document.$id || null;
        } else {
            schema.iri = null;
        }
    } catch (error) {
        schema.iri = null;
    }
}

const getDefs = function (schema: ISchema) {
    try {
        const document = schema.document;
        if (!document.$defs) {
            return [];
        }
        return Object.keys(document.$defs);
    } catch (error) {
        return [];
    }
}

const onlyUnique = function (value: any, index: any, self: any): boolean {
    return self.indexOf(value) === index;
}


export async function incrementSchemaVersion(owner: string, iri: string): Promise<SchemaCollection> {
    if (!owner || !iri) {
        throw new Error('Schema not found');
    }
    
    const schema = await getMongoRepository(SchemaCollection).findOne({ iri: iri });

    if (!schema) {
        throw new Error('Schema not found');
    }

    if (schema.status == SchemaStatus.PUBLISHED) {
        return schema;
    }

    const { version, previousVersion } = SchemaHelper.getVersion(schema);
    let newVersion = '1.0.0';
    if (previousVersion) {
        const schemes = await getMongoRepository(SchemaCollection).find({ uuid: schema.uuid });
        const versions = [];
        for (let i = 0; i < schemes.length; i++) {
            const element = schemes[i];
            const { version, previousVersion } = SchemaHelper.getVersion(element);
            versions.push(version, previousVersion);
        }
        newVersion = SchemaHelper.incrementVersion(previousVersion, versions);
    }
    schema.version = newVersion;

    return schema;
}


export async function publishSchema(id: string, version: string, owner: string): Promise<SchemaCollection> {
    const item = await getMongoRepository(SchemaCollection).findOne(id);

    if (!item) {
        throw new Error('Schema not found');
    }

    if (item.creator != owner) {
        throw new Error('Invalid owner');
    }

    if (item.status == SchemaStatus.PUBLISHED) {
        throw new Error('Invalid status');
    }

    const root = await getMongoRepository(RootConfigCollection).findOne({
        did: owner
    });

    if (!root) {
        throw new Error('Root not found');
    }

    const schemaTopicId = await getMongoRepository(Settings).findOne({
        name: 'SCHEMA_TOPIC_ID'
    })

    const topicId = schemaTopicId?.value || process.env.SCHEMA_TOPIC_ID;

    SchemaHelper.updateVersion(item, version);

    const itemDocument = JSON.parse(item.document);
    const defsArray = itemDocument.$defs ? Object.values(itemDocument.$defs) : [];
    item.context = JSON.stringify(schemasToContext([...defsArray, itemDocument]));

    const messageServer = new MessageServer(root.hederaAccountId, root.hederaAccountKey);
    // messageServer.setSubmitKey(topic.key);
    const message = new SchemaMessage(MessageAction.PublishSchema);
    message.setDocument(item);
    const result = await messageServer.sendMessage(topicId, message);

    const messageId = result.getId();
    const contextUrl = result.getDocumentUrl();
    const documentUrl = result.getContextUrl();

    item.status = SchemaStatus.PUBLISHED;
    item.documentURL = documentUrl.url;
    item.contextURL = contextUrl.url;
    item.messageId = messageId;
    item.messageId = topicId;

    updateIRI(item);

    await getMongoRepository(SchemaCollection).update(item.id, item);

    return item;
}

/**
 * Connect to the message broker methods of working with schemes.
 *
 * @param channel - channel
 * @param schemaRepository - table with schemes
 */
export const schemaAPI = async function (
    channel: any,
    schemaRepository: MongoRepository<SchemaCollection>,
    configRepository: MongoRepository<RootConfig>,
    settingsRepository: MongoRepository<Settings>,
): Promise<void> {
    /**
     * Create or update schema
     *
     * @param {ISchema} payload - schema
     *
     * @returns {ISchema[]} - all schemes
     */
    channel.response(MessageAPI.SET_SCHEMA, async (msg, res) => {
        if (msg.payload.id) {
            const id = msg.payload.id as string;
            const item = await schemaRepository.findOne(id);
            if (item) {
                item.name = msg.payload.name;
                item.description = msg.payload.description;
                item.entity = msg.payload.entity;
                item.document = msg.payload.document;
                item.status = SchemaStatus.DRAFT;
                SchemaHelper.setVersion(item, null, item.version);
                updateIRI(item);
                await schemaRepository.update(item.id, item);
            }
        } else {
            const schemaObject = schemaRepository.create(msg.payload as ISchema);
            schemaObject.status = SchemaStatus.DRAFT;
            SchemaHelper.setVersion(schemaObject, null, schemaObject.version);
            updateIRI(schemaObject);
            await schemaRepository.save(schemaObject);
        }
        const schemes = await schemaRepository.find();
        res.send(new MessageResponse(schemes));
    });

    /**
     * Return schemes
     *
     * @param {Object} [payload] - filters
     * @param {string} [payload.type] - schema type
     * @param {string} [payload.entity] - schema entity type
     *
     * @returns {ISchema[]} - all schemes
     */
    channel.response(MessageAPI.GET_SCHEMA, async (msg, res) => {
        try {
            if (msg.payload) {
                if (msg.payload.id) {
                    const schema = await schemaRepository.findOne(msg.payload.id);
                    res.send(new MessageResponse(schema));
                    return;
                }
                if (msg.payload.messageId) {
                    const schema = await schemaRepository.findOne({
                        where: { messageId: { $eq: msg.payload.messageId } }
                    });
                    res.send(new MessageResponse(schema));
                    return;
                }
                if (msg.payload.iri) {
                    const schema = await schemaRepository.findOne({
                        where: { iri: { $eq: msg.payload.iri } }
                    });
                    res.send(new MessageResponse(schema));
                    return;
                }
                if (msg.payload.entity) {
                    const schema = await schemaRepository.findOne({
                        where: { entity: { $eq: msg.payload.entity } }
                    });
                    res.send(new MessageResponse(schema));
                    return;
                }
            }
            res.send(new MessageError('Schema not found'));
        }
        catch (error) {
            new Logger().error(error.toString(), ['GUARDIAN_SERVICE']);
            res.send(new MessageError(error));
        }
    });

    /**
     * Return schemes
     *
     * @param {Object} [payload] - filters
     * @param {string} [payload.type] - schema type
     * @param {string} [payload.entity] - schema entity type
     *
     * @returns {ISchema[]} - all schemes
     */
    channel.response(MessageAPI.GET_SCHEMES, async (msg, res) => {
        if (msg.payload && msg.payload.uuid) {
            const schemes = await schemaRepository.find({
                where: { uuid: { $eq: msg.payload.uuid } }
            });
            res.send(new MessageResponse(schemes));
            return;
        }
        if (msg.payload && msg.payload.iris) {
            const schemes = await schemaRepository.find({
                where: { iri: { $in: msg.payload.iris } }
            });
            if (msg.payload.includes) {
                const defs: any[] = schemes.map(s => s.document.$defs);
                const map: any = {};
                for (let i = 0; i < schemes.length; i++) {
                    const id = schemes[i].iri;
                    map[id] = id;
                }
                for (let i = 0; i < defs.length; i++) {
                    if (defs[i]) {
                        const ids = Object.keys(defs[i]);
                        for (let j = 0; j < ids.length; j++) {
                            const id = ids[j];
                            map[id] = id;
                        }
                    }
                }
                const allSchemesIds = Object.keys(map);
                const allSchemes = await schemaRepository.find({
                    where: { iri: { $in: allSchemesIds } }
                });
                res.send(new MessageResponse(allSchemes));
                return;
            }
            res.send(new MessageResponse(schemes));
            return;
        }
        if (msg.payload && msg.payload.owner) {
            const schemes = await schemaRepository.find({
                where: {
                    $or: [
                        {
                            status: { $eq: SchemaStatus.PUBLISHED },
                        },
                        {
                            owner: { $eq: msg.payload.owner }
                        },
                    ]
                }
            });
            res.send(new MessageResponse(schemes));
            return;
        }
        const schemes = await schemaRepository.find({
            where: { status: { $eq: SchemaStatus.PUBLISHED } }
        });
        res.send(new MessageResponse(schemes));
    });

    /**
     * Load schema by message identifier
     *
     * @param {string} [payload.messageId] Message identifier
     *
     * @returns {Schema} Found or uploaded schema
     */
    channel.response(MessageAPI.IMPORT_SCHEMES_BY_MESSAGES, async (msg, res) => {
        try {
            if (!msg.payload) {
                res.send(new MessageError('Schema not found'));
                return;
            }
            const { owner, messageIds } = msg.payload as { owner: string, messageIds: string[] };
            if (!owner || !messageIds) {
                res.send(new MessageError('Schema not found'));
                return;
            }

            const files: ISchema[] = [];
            for (let i = 0; i < messageIds.length; i++) {
                const messageId = messageIds[i];
                const newSchema = await loadSchema(messageId, null);
                files.push(newSchema);
            }

            const uuidMap: Map<string, string> = new Map();
            for (let i = 0; i < files.length; i++) {
                const file = files[i];
                const newUUID = ModelHelper.randomUUID();
                const uuid = file.iri ? file.iri.substring(1) : null;
                if (uuid) {
                    uuidMap.set(uuid, newUUID);
                }
                file.uuid = newUUID;
                file.iri = '#' + newUUID;
            }

            for (let i = 0; i < files.length; i++) {
                const file = files[i];

                file.document = replaceValueRecursive(file.document, uuidMap);
                file.context = replaceValueRecursive(file.context, uuidMap);

                file.messageId = null;
                file.creator = owner;
                file.owner = owner;
                file.status = SchemaStatus.DRAFT;
                SchemaHelper.setVersion(file, '', '');
                const schema = schemaRepository.create(file);
                await schemaRepository.save(schema);
            }

            const schemesMap = [];

            uuidMap.forEach((v, k) => {
                schemesMap.push({
                    oldUUID: k,
                    newUUID: v,
                    oldIRI: `#${k}`,
                    newIRI: `#${v}`
                })
            });
            res.send(new MessageResponse(schemesMap));
        }
        catch (error) {
            new Logger().error(error.toString(), ['GUARDIAN_SERVICE']);
            console.error(error);
            res.send(new MessageError(error.message));
        }
    });


    /**
     * Load schema by files
     *
     * @param {string} [payload.files] files
     *
     * @returns {Schema} Found or uploaded schema
     */
    channel.response(MessageAPI.IMPORT_SCHEMES_BY_FILE, async (msg, res) => {
        try {
            if (!msg.payload) {
                res.send(new MessageError('Schema not found'));
                return;
            }
            const { owner, files } = msg.payload as { owner: string, files: ISchema[] };
            if (!owner || !files) {
                res.send(new MessageError('Schema not found'));
                return;
            }

            const uuidMap: Map<string, string> = new Map();
            for (let i = 0; i < files.length; i++) {
                const file = files[i];
                const newUUID = ModelHelper.randomUUID();
                const uuid = file.iri ? file.iri.substring(1) : null;
                if (uuid) {
                    uuidMap.set(uuid, newUUID);
                }
                file.uuid = newUUID;
                file.iri = '#' + newUUID;
            }

            for (let i = 0; i < files.length; i++) {
                const file = files[i];

                file.document = replaceValueRecursive(file.document, uuidMap);
                file.context = replaceValueRecursive(file.context, uuidMap);

                file.messageId = null;
                file.creator = owner;
                file.owner = owner;
                file.status = SchemaStatus.DRAFT;
                SchemaHelper.setVersion(file, '', '');
                const schema = schemaRepository.create(file);
                await schemaRepository.save(schema);
            }

            const schemesMap = [];

            uuidMap.forEach((v, k) => {
                schemesMap.push({
                    oldUUID: k,
                    newUUID: v,
                    oldIRI: `#${k}`,
                    newIRI: `#${v}`
                })
            });
            res.send(new MessageResponse(schemesMap));
        }
        catch (error) {
            new Logger().error(error.toString(), ['GUARDIAN_SERVICE']);
            console.error(error);
            res.send(new MessageError(error.message));
        }
    });

    /**
     * Preview schema by message identifier
     *
     * @param {string} [payload.messageId] Message identifier
     *
     * @returns {Schema} Found or uploaded schema
     */
    channel.response(MessageAPI.PREVIEW_SCHEMA, async (msg, res) => {
        try {
            if (!msg.payload) {
                res.send(new MessageError('Schema not found'));
                return;
            }
            const { messageIds } = msg.payload as { messageIds: string[] };
            if (!messageIds) {
                res.send(new MessageError('Schema not found'));
                return;
            }
            const result = [];
            for (let i = 0; i < messageIds.length; i++) {
                const messageId = messageIds[i];
                const schema = await loadSchema(messageId, null);
                result.push(schema);
            }

            /*
            const topics = result.map(res => res.topicId).filter(onlyUnique);
            const anotherSchemas = [];
            for (let i = 0; i < topics.length; i++) {
                const topicId = topics[i];
                anotherSchemas.push({
                    topicId,
                    messages: await HederaMirrorNodeHelper.getTopicMessages(topicId)
                })
            }
            for (let i = 0; i < result.length; i++) {
                const schema = result[i];
                if (!schema.version) {
                    continue;
                }
                const newVersions = [];
                const topicMessages = anotherSchemas.find(item => item.topicId === schema.topicId);
                topicMessages?.messages?.forEach(anotherSchema => {
                    if (anotherSchema.message
                        && anotherSchema.message.uuid === schema.uuid
                        && anotherSchema.message.version
                        && ModelHelper.versionCompare(anotherSchema.message.version, schema.version) === 1) {
                        newVersions.push({
                            messageId: anotherSchema.timeStamp,
                            version: anotherSchema.message.version
                        });
                    }
                });
                if (newVersions && newVersions.length !== 0) {
                    schema.newVersions = newVersions.reverse();
                }
            }
            */

            res.send(new MessageResponse(result));
        }
        catch (error) {
            new Logger().error(error.toString(), ['GUARDIAN_SERVICE']);
            console.error(error);
            res.send(new MessageError(error.message));
        }
    });

    /**
     * Change the status of a schema on PUBLISHED.
     *
     * @param {Object} payload - filters
     * @param {string} payload.id - schema id
     *
     * @returns {ISchema[]} - all schemes
     */
    channel.response(MessageAPI.PUBLISH_SCHEMA, async (msg, res) => {
        try {
            if (msg.payload) {
                const id = msg.payload.id as string;
                const version = msg.payload.version as string;
                const owner = msg.payload.owner as string;
<<<<<<< HEAD
                const item = await publishSchema(id, version, owner);
=======

                const item = await schemaRepository.findOne(id);

                if (!item) {
                    res.send(new MessageError("Schema not found"));
                    return;
                }

                if (item.creator != owner) {
                    res.send(new MessageError("Invalid owner"));
                    return;
                }

                if (item.status == SchemaStatus.PUBLISHED) {
                    res.send(new MessageError("Invalid status"));
                    return;
                }

                SchemaHelper.updateVersion(item, version);

                const itemDocument = item.document;
                const defsArray = itemDocument.$defs ? Object.values(itemDocument.$defs) : [];
                item.context = schemasToContext([...defsArray, itemDocument]);

                const document = item.document;
                const context = item.context;

                const documentFile = new Blob([JSON.stringify(document)], { type: "application/json" });
                const contextFile = new Blob([JSON.stringify(context)], { type: "application/json" });
                let result: any;
                result = await IPFS.addFile(await documentFile.arrayBuffer());
                const documentCid = result.cid;
                const documentUrl = result.url;
                result = await IPFS.addFile(await contextFile.arrayBuffer());
                const contextCid = result.cid;
                const contextUrl = result.url;

                item.status = SchemaStatus.PUBLISHED;
                item.documentURL = documentUrl;
                item.contextURL = contextUrl;

                const schemaPublishMessage: ISchemaSubmitMessage = {
                    name: item.name,
                    description: item.description,
                    entity: item.entity,
                    owner: item.creator,
                    uuid: item.uuid,
                    version: item.version,
                    operation: ModelActionType.PUBLISH,
                    document_cid: documentCid,
                    document_url: documentUrl,
                    context_cid: contextCid,
                    context_url: contextUrl
                }

                const root = await configRepository.findOne({ where: { did: { $eq: owner } } });
                if (!root) {
                    res.send(new MessageError("Root not found"));
                    return;
                }

                const hederaHelper = HederaHelper
                    .setOperator(root.hederaAccountId, root.hederaAccountKey).SDK;
                const schemaTopicId = await settingsRepository.findOne({
                    name: 'SCHEMA_TOPIC_ID'
                })
                const messageId = await HederaSenderHelper.SubmitSchemaMessage(hederaHelper, schemaTopicId?.value || process.env.SCHEMA_TOPIC_ID, schemaPublishMessage);

                item.messageId = messageId;

                updateIRI(item);
                await schemaRepository.update(item.id, item);

>>>>>>> 36babd0c
                res.send(new MessageResponse(item));
            } else {
                res.send(new MessageError('Invalid id'));
            }
        } catch (error) {
            new Logger().error(error.toString(), ['GUARDIAN_SERVICE']);
            console.error(error);
            res.send(new MessageError(error.message));
        }
    });

    /**
     * Delete a schema.
     *
     * @param {Object} payload - filters
     * @param {string} payload.id - schema id
     *
     * @returns {ISchema[]} - all schemes
     */
    channel.response(MessageAPI.DELETE_SCHEMA, async (msg, res) => {
        try {
            if (msg.payload) {
                const id = msg.payload as string;
                const item = await schemaRepository.findOne(id);
                if (item) {
                    await schemaRepository.delete(item.id);
                }
            }
            const schemes = await schemaRepository.find();
            res.send(new MessageResponse(schemes));
        } catch (error) {
            res.send(new MessageError(error.message));
        }
    });

    /**
     * Export schemes
     *
     * @param {Object} payload - filters
     * @param {string[]} payload.ids - schema ids
     *
     * @returns {any} - Response result
     */
    channel.response(MessageAPI.EXPORT_SCHEMES, async (msg, res) => {
        try {
            const ids = msg.payload as string[];
            const schemas = await schemaRepository.findByIds(ids);
            const map: any = {};
            const relationships: ISchema[] = [];
            for (let index = 0; index < schemas.length; index++) {
                const schema = schemas[index];
                if (!map[schema.iri]) {
                    map[schema.iri] = schema;
                    relationships.push(schema);
                    const keys = getDefs(schema);
                    const defs = await schemaRepository.find({
                        where: { iri: { $in: keys } }
                    });
                    for (let j = 0; j < defs.length; j++) {
                        const element = defs[j];
                        if (!map[element.iri]) {
                            map[element.iri] = element;
                            relationships.push(element);
                        }
                    }
                }
            }
            res.send(new MessageResponse(relationships));
        } catch (error) {
            new Logger().error(error.toString(), ['GUARDIAN_SERVICE']);
            res.send(new MessageError(error.message));
        }
    });

    channel.response(MessageAPI.INCREMENT_SCHEMA_VERSION, async (msg, res) => {
        try {
            const { owner, iri } = msg.payload as { owner: string, iri: string };
            const schema = await incrementSchemaVersion(owner, iri);
            res.send(new MessageResponse(schema));
        } catch (error) {
            new Logger().error(error.toString(), ['GUARDIAN_SERVICE']);
            res.send(new MessageError(error.message));
        }
    });

}<|MERGE_RESOLUTION|>--- conflicted
+++ resolved
@@ -16,19 +16,16 @@
 import { schemasToContext } from '@transmute/jsonld-schema';
 import { Settings } from '@entity/settings';
 import { Logger } from 'logger-helper';
-<<<<<<< HEAD
 import { MessageAction, MessageServer, SchemaMessage } from 'hedera-modules';
 import { getMongoRepository } from 'typeorm';
 import { RootConfig as RootConfigCollection } from '@entity/root-config';
-=======
 import { replaceValueRecursive } from '@helpers/utils';
->>>>>>> 36babd0c
 
 export const schemaCache = {};
 
 /**
  * Creation of default schemes.
- *
+ * 
  * @param schemaRepository - table with schemes
  */
 export const setDefaultSchema = async function (schemaRepository: MongoRepository<SchemaCollection>) {
@@ -114,13 +111,8 @@
             entity: message.entity as SchemaEntity,
             status: SchemaStatus.PUBLISHED,
             readonly: false,
-<<<<<<< HEAD
             document: message.getDocument(),
             context: message.getContext(),
-=======
-            document: JSON.parse(documentObject),
-            context: JSON.parse(contextObject),
->>>>>>> 36babd0c
             version: message.version,
             creator: message.owner,
             owner: owner,
@@ -233,7 +225,7 @@
 
     SchemaHelper.updateVersion(item, version);
 
-    const itemDocument = JSON.parse(item.document);
+    const itemDocument = item.document;
     const defsArray = itemDocument.$defs ? Object.values(itemDocument.$defs) : [];
     item.context = JSON.stringify(schemasToContext([...defsArray, itemDocument]));
 
@@ -262,7 +254,7 @@
 
 /**
  * Connect to the message broker methods of working with schemes.
- *
+ * 
  * @param channel - channel
  * @param schemaRepository - table with schemes
  */
@@ -274,9 +266,9 @@
 ): Promise<void> {
     /**
      * Create or update schema
-     *
+     * 
      * @param {ISchema} payload - schema
-     *
+     * 
      * @returns {ISchema[]} - all schemes
      */
     channel.response(MessageAPI.SET_SCHEMA, async (msg, res) => {
@@ -306,11 +298,11 @@
 
     /**
      * Return schemes
-     *
+     * 
      * @param {Object} [payload] - filters
-     * @param {string} [payload.type] - schema type
+     * @param {string} [payload.type] - schema type 
      * @param {string} [payload.entity] - schema entity type
-     *
+     * 
      * @returns {ISchema[]} - all schemes
      */
     channel.response(MessageAPI.GET_SCHEMA, async (msg, res) => {
@@ -353,11 +345,11 @@
 
     /**
      * Return schemes
-     *
+     * 
      * @param {Object} [payload] - filters
-     * @param {string} [payload.type] - schema type
+     * @param {string} [payload.type] - schema type 
      * @param {string} [payload.entity] - schema entity type
-     *
+     * 
      * @returns {ISchema[]} - all schemes
      */
     channel.response(MessageAPI.GET_SCHEMES, async (msg, res) => {
@@ -422,9 +414,9 @@
 
     /**
      * Load schema by message identifier
-     *
+     * 
      * @param {string} [payload.messageId] Message identifier
-     *
+     * 
      * @returns {Schema} Found or uploaded schema
      */
     channel.response(MessageAPI.IMPORT_SCHEMES_BY_MESSAGES, async (msg, res) => {
@@ -448,7 +440,7 @@
 
             const uuidMap: Map<string, string> = new Map();
             for (let i = 0; i < files.length; i++) {
-                const file = files[i];
+                const file = files[i] as ISchema;
                 const newUUID = ModelHelper.randomUUID();
                 const uuid = file.iri ? file.iri.substring(1) : null;
                 if (uuid) {
@@ -495,9 +487,9 @@
 
     /**
      * Load schema by files
-     *
+     * 
      * @param {string} [payload.files] files
-     *
+     * 
      * @returns {Schema} Found or uploaded schema
      */
     channel.response(MessageAPI.IMPORT_SCHEMES_BY_FILE, async (msg, res) => {
@@ -560,9 +552,9 @@
 
     /**
      * Preview schema by message identifier
-     *
+     * 
      * @param {string} [payload.messageId] Message identifier
-     *
+     * 
      * @returns {Schema} Found or uploaded schema
      */
     channel.response(MessageAPI.PREVIEW_SCHEMA, async (msg, res) => {
@@ -628,10 +620,10 @@
 
     /**
      * Change the status of a schema on PUBLISHED.
-     *
+     * 
      * @param {Object} payload - filters
-     * @param {string} payload.id - schema id
-     *
+     * @param {string} payload.id - schema id 
+     * 
      * @returns {ISchema[]} - all schemes
      */
     channel.response(MessageAPI.PUBLISH_SCHEMA, async (msg, res) => {
@@ -640,83 +632,7 @@
                 const id = msg.payload.id as string;
                 const version = msg.payload.version as string;
                 const owner = msg.payload.owner as string;
-<<<<<<< HEAD
                 const item = await publishSchema(id, version, owner);
-=======
-
-                const item = await schemaRepository.findOne(id);
-
-                if (!item) {
-                    res.send(new MessageError("Schema not found"));
-                    return;
-                }
-
-                if (item.creator != owner) {
-                    res.send(new MessageError("Invalid owner"));
-                    return;
-                }
-
-                if (item.status == SchemaStatus.PUBLISHED) {
-                    res.send(new MessageError("Invalid status"));
-                    return;
-                }
-
-                SchemaHelper.updateVersion(item, version);
-
-                const itemDocument = item.document;
-                const defsArray = itemDocument.$defs ? Object.values(itemDocument.$defs) : [];
-                item.context = schemasToContext([...defsArray, itemDocument]);
-
-                const document = item.document;
-                const context = item.context;
-
-                const documentFile = new Blob([JSON.stringify(document)], { type: "application/json" });
-                const contextFile = new Blob([JSON.stringify(context)], { type: "application/json" });
-                let result: any;
-                result = await IPFS.addFile(await documentFile.arrayBuffer());
-                const documentCid = result.cid;
-                const documentUrl = result.url;
-                result = await IPFS.addFile(await contextFile.arrayBuffer());
-                const contextCid = result.cid;
-                const contextUrl = result.url;
-
-                item.status = SchemaStatus.PUBLISHED;
-                item.documentURL = documentUrl;
-                item.contextURL = contextUrl;
-
-                const schemaPublishMessage: ISchemaSubmitMessage = {
-                    name: item.name,
-                    description: item.description,
-                    entity: item.entity,
-                    owner: item.creator,
-                    uuid: item.uuid,
-                    version: item.version,
-                    operation: ModelActionType.PUBLISH,
-                    document_cid: documentCid,
-                    document_url: documentUrl,
-                    context_cid: contextCid,
-                    context_url: contextUrl
-                }
-
-                const root = await configRepository.findOne({ where: { did: { $eq: owner } } });
-                if (!root) {
-                    res.send(new MessageError("Root not found"));
-                    return;
-                }
-
-                const hederaHelper = HederaHelper
-                    .setOperator(root.hederaAccountId, root.hederaAccountKey).SDK;
-                const schemaTopicId = await settingsRepository.findOne({
-                    name: 'SCHEMA_TOPIC_ID'
-                })
-                const messageId = await HederaSenderHelper.SubmitSchemaMessage(hederaHelper, schemaTopicId?.value || process.env.SCHEMA_TOPIC_ID, schemaPublishMessage);
-
-                item.messageId = messageId;
-
-                updateIRI(item);
-                await schemaRepository.update(item.id, item);
-
->>>>>>> 36babd0c
                 res.send(new MessageResponse(item));
             } else {
                 res.send(new MessageError('Invalid id'));
@@ -730,10 +646,10 @@
 
     /**
      * Delete a schema.
-     *
+     * 
      * @param {Object} payload - filters
-     * @param {string} payload.id - schema id
-     *
+     * @param {string} payload.id - schema id 
+     * 
      * @returns {ISchema[]} - all schemes
      */
     channel.response(MessageAPI.DELETE_SCHEMA, async (msg, res) => {
@@ -754,10 +670,10 @@
 
     /**
      * Export schemes
-     *
+     * 
      * @param {Object} payload - filters
      * @param {string[]} payload.ids - schema ids
-     *
+     * 
      * @returns {any} - Response result
      */
     channel.response(MessageAPI.EXPORT_SCHEMES, async (msg, res) => {
