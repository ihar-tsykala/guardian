--- conflicted
+++ resolved
@@ -199,11 +199,7 @@
  */
 async function createSchema(newSchema: ISchema, owner: string, notifier: INotifier): Promise<SchemaCollection> {
     delete newSchema.id;
-<<<<<<< HEAD
-
-=======
     delete newSchema._id;
->>>>>>> 40ebbc56
     const users = new Users();
     notifier.start('Resolve Hedera account');
     const root = await users.getHederaAccount(owner);
