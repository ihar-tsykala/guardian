--- conflicted
+++ resolved
@@ -15,21 +15,17 @@
 import { schemasToContext } from '@transmute/jsonld-schema';
 import { Settings } from '@entity/settings';
 import { Logger } from 'logger-helper';
-<<<<<<< HEAD
 import { MessageAction, MessageServer, MessageType, SchemaMessage } from '@hedera-modules';
 import { getMongoRepository } from 'typeorm';
 import { replaceValueRecursive } from '@helpers/utils';
 import { Users } from '@helpers/users';
-
-=======
 import { ApiResponse } from '@api/api-response';
->>>>>>> 30171d2c
 
 export const schemaCache = {};
 
 /**
  * Creation of default schemes.
- *
+ * 
  * @param schemaRepository - table with schemes
  */
 export const setDefaultSchema = async function (schemaRepository: MongoRepository<SchemaCollection>) {
@@ -291,7 +287,7 @@
 
 /**
  * Connect to the message broker methods of working with schemes.
- *
+ * 
  * @param channel - channel
  * @param schemaRepository - table with schemes
  */
@@ -301,9 +297,9 @@
 ): Promise<void> {
     /**
      * Create or update schema
-     *
+     * 
      * @param {ISchema} payload - schema
-     *
+     * 
      * @returns {ISchema[]} - all schemes
      */
     ApiResponse(channel, MessageAPI.SET_SCHEMA, async (msg, res) => {
@@ -333,11 +329,11 @@
 
     /**
      * Return schemes
-     *
+     * 
      * @param {Object} [payload] - filters
-     * @param {string} [payload.type] - schema type
+     * @param {string} [payload.type] - schema type 
      * @param {string} [payload.entity] - schema entity type
-     *
+     * 
      * @returns {ISchema[]} - all schemes
      */
     ApiResponse(channel, MessageAPI.GET_SCHEMA, async (msg, res) => {
@@ -357,55 +353,16 @@
 
     /**
      * Return schemes
-     *
+     * 
      * @param {Object} [payload] - filters
-     * @param {string} [payload.type] - schema type
+     * @param {string} [payload.type] - schema type 
      * @param {string} [payload.entity] - schema entity type
-     *
+     * 
      * @returns {ISchema[]} - all schemes
      */
-<<<<<<< HEAD
-    channel.response(MessageAPI.GET_SCHEMES, async (msg, res) => {
+    ApiResponse(channel, MessageAPI.GET_SCHEMES, async (msg, res) => {
         if (!msg.payload) {
             res.send(new MessageError('Invalid load schema parameter'));
-=======
-    ApiResponse(channel, MessageAPI.GET_SCHEMES, async (msg, res) => {
-        if (msg.payload && msg.payload.uuid) {
-            const schemes = await schemaRepository.find({
-                where: { uuid: { $eq: msg.payload.uuid } }
-            });
-            res.send(new MessageResponse(schemes));
-            return;
-        }
-        if (msg.payload && msg.payload.iris) {
-            const schemes = await schemaRepository.find({
-                where: { iri: { $in: msg.payload.iris } }
-            });
-            if (msg.payload.includes) {
-                const defs: any[] = schemes.map(s => JSON.parse(s.document).$defs);
-                const map: any = {};
-                for (let i = 0; i < schemes.length; i++) {
-                    const id = schemes[i].iri;
-                    map[id] = id;
-                }
-                for (let i = 0; i < defs.length; i++) {
-                    if (defs[i]) {
-                        const ids = Object.keys(defs[i]);
-                        for (let j = 0; j < ids.length; j++) {
-                            const id = ids[j];
-                            map[id] = id;
-                        }
-                    }
-                }
-                const allSchemesIds = Object.keys(map);
-                const allSchemes = await schemaRepository.find({
-                    where: { iri: { $in: allSchemesIds } }
-                });
-                res.send(new MessageResponse(allSchemes));
-                return;
-            }
-            res.send(new MessageResponse(schemes));
->>>>>>> 30171d2c
             return;
         }
         const { owner, uuid } = msg.payload;
@@ -433,9 +390,9 @@
 
     /**
      * Load schema by message identifier
-     *
+     * 
      * @param {string} [payload.messageId] Message identifier
-     *
+     * 
      * @returns {Schema} Found or uploaded schema
      */
     ApiResponse(channel, MessageAPI.IMPORT_SCHEMES_BY_MESSAGES, async (msg, res) => {
@@ -470,9 +427,9 @@
 
     /**
      * Load schema by files
-     *
+     * 
      * @param {string} [payload.files] files
-     *
+     * 
      * @returns {Schema} Found or uploaded schema
      */
     ApiResponse(channel, MessageAPI.IMPORT_SCHEMES_BY_FILE, async (msg, res) => {
@@ -499,9 +456,9 @@
 
     /**
      * Preview schema by message identifier
-     *
+     * 
      * @param {string} [payload.messageId] Message identifier
-     *
+     * 
      * @returns {Schema} Found or uploaded schema
      */
     ApiResponse(channel, MessageAPI.PREVIEW_SCHEMA, async (msg, res) => {
@@ -539,12 +496,12 @@
                 if (!schema.version) {
                     continue;
                 }
-                
+
                 const newVersions = [];
                 const topicMessages = anotherSchemas.filter(item => item.uuid === schema.uuid);
                 for (let j = 0; j < topicMessages.length; j++) {
                     const topicMessage = topicMessages[j];
-                    if (topicMessage.version && 
+                    if (topicMessage.version &&
                         ModelHelper.versionCompare(topicMessage.version, schema.version) === 1) {
                         newVersions.push({
                             messageId: topicMessage.getId(),
@@ -567,10 +524,10 @@
 
     /**
      * Change the status of a schema on PUBLISHED.
-     *
+     * 
      * @param {Object} payload - filters
-     * @param {string} payload.id - schema id
-     *
+     * @param {string} payload.id - schema id 
+     * 
      * @returns {ISchema[]} - all schemes
      */
     ApiResponse(channel, MessageAPI.PUBLISH_SCHEMA, async (msg, res) => {
@@ -593,10 +550,10 @@
 
     /**
      * Delete a schema.
-     *
+     * 
      * @param {Object} payload - filters
-     * @param {string} payload.id - schema id
-     *
+     * @param {string} payload.id - schema id 
+     * 
      * @returns {ISchema[]} - all schemes
      */
     ApiResponse(channel, MessageAPI.DELETE_SCHEMA, async (msg, res) => {
@@ -617,10 +574,10 @@
 
     /**
      * Export schemes
-     *
+     * 
      * @param {Object} payload - filters
      * @param {string[]} payload.ids - schema ids
-     *
+     * 
      * @returns {any} - Response result
      */
     ApiResponse(channel, MessageAPI.EXPORT_SCHEMES, async (msg, res) => {
