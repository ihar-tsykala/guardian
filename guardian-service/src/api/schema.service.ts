import {
    ISchema,
    MessageAPI,
    SchemaStatus,
    SchemaHelper,
    SchemaCategory,
    TopicType
} from '@guardian/interfaces';
<<<<<<< HEAD
import path from 'path';
import { readJSON } from 'fs-extra';
import { ApiResponse } from '@api/api-response';
=======
import { Users } from '@helpers/users';
import { ApiResponse } from '@api/helpers/api-response';
>>>>>>> a66fef83
import {
    MessageResponse,
    MessageError,
    Logger,
<<<<<<< HEAD
    RunFunctionAsync,
    schemasToContext,
    Schema as SchemaCollection,
    MessageAction,
    MessageServer,
    MessageType,
    SchemaMessage,
    TopicConfig,
    TopicHelper,
    UrlType,
    replaceValueRecursive,
    Users,
    DatabaseServer,
    SchemaConverterUtils,
} from '@guardian/common';
import { emptyNotifier, initNotifier, INotifier } from '@helpers/notifier';

export const schemaCache = {};

/**
 * Creation of default schemas.
 */
export async function setDefaultSchema() {
    const fileConfig = path.join(process.cwd(), 'system-schemas', 'system-schemas.json');
    let fileContent: any;
    try {
        fileContent = await readJSON(fileConfig);
    } catch (error) {
        throw new Error('you need to create a file \'system-schemas.json\'');
    }

    const map: any = {};
    for (const schema of fileContent) {
        map[schema.entity] = schema;
    }

    if (!map.hasOwnProperty(SchemaEntity.MINT_NFTOKEN)) {
        throw new Error(`You need to fill ${SchemaEntity.MINT_NFTOKEN} field in system-schemas.json file`);
    }

    if (!map.hasOwnProperty(SchemaEntity.MINT_TOKEN)) {
        throw new Error(`You need to fill ${SchemaEntity.MINT_TOKEN} field in system-schemas.json file`);
    }

    if (!map.hasOwnProperty(SchemaEntity.POLICY)) {
        throw new Error(`You need to fill ${SchemaEntity.POLICY} field in system-schemas.json file`);
    }

    if (!map.hasOwnProperty(SchemaEntity.STANDARD_REGISTRY)) {
        throw new Error(`You need to fill ${SchemaEntity.STANDARD_REGISTRY} field in system-schemas.json file`);
    }

    if (!map.hasOwnProperty(SchemaEntity.WIPE_TOKEN)) {
        throw new Error(`You need to fill ${SchemaEntity.WIPE_TOKEN} field in system-schemas.json file`);
    }

    const fn = async (schema: any) => {
        const existingSchemas = await DatabaseServer.getSchema({ uuid: schema.uuid, system: true });
        if (existingSchemas) {
            console.log(`Skip schema: ${schema.uuid}`);
            return;
        }
        schema.owner = null;
        schema.creator = null;
        schema.readonly = true;
        schema.system = true;
        schema.active = true;
        await DatabaseServer.createAndSaveSchema(schema);
        console.log(`Created schema: ${schema.uuid}`);
    }

    await fn(map[SchemaEntity.MINT_NFTOKEN]);
    await fn(map[SchemaEntity.MINT_TOKEN]);
    await fn(map[SchemaEntity.RETIRE_TOKEN]);
    await fn(map[SchemaEntity.POLICY]);
    await fn(map[SchemaEntity.STANDARD_REGISTRY]);
    await fn(map[SchemaEntity.WIPE_TOKEN]);
    await fn(map[SchemaEntity.ISSUER]);
    await fn(map[SchemaEntity.USER_ROLE]);
    await fn(map[SchemaEntity.CHUNK]);
    await fn(map[SchemaEntity.ACTIVITY_IMPACT]);
    await fn(map[SchemaEntity.TOKEN_DATA_SOURCE]);
}

/**
 * Load schema
 * @param messageId
 * @param owner
 */
async function loadSchema(messageId: string, owner: string) {
    const log = new Logger();
    try {
        if (schemaCache[messageId]) {
            return schemaCache[messageId];
        }
        const messageServer = new MessageServer(null, null);
        log.info(`loadSchema: ${messageId}`, ['GUARDIAN_SERVICE']);
        const message = await messageServer.getMessage<SchemaMessage>(messageId, MessageType.Schema);
        log.info(`loadedSchema: ${messageId}`, ['GUARDIAN_SERVICE']);
        const schemaToImport: any = {
            uuid: message.uuid,
            hash: '',
            name: message.name,
            description: message.description,
            entity: message.entity as SchemaEntity,
            status: SchemaStatus.PUBLISHED,
            readonly: false,
            system: false,
            active: false,
            document: message.getDocument(),
            context: message.getContext(),
            version: message.version,
            creator: message.owner,
            owner,
            topicId: message.getTopicId(),
            messageId,
            documentURL: message.getDocumentUrl(UrlType.url),
            contextURL: message.getContextUrl(UrlType.url),
            iri: null,
            codeVersion: message.codeVersion
        }
        SchemaHelper.updateIRI(schemaToImport);
        log.info(`loadSchema end: ${messageId}`, ['GUARDIAN_SERVICE']);
        schemaCache[messageId] = { ...schemaToImport };
        return schemaToImport;
    } catch (error) {
        log.error(error, ['GUARDIAN_SERVICE']);
        throw new Error(`Cannot load schema ${messageId}`);
    }
}

/**
 * Get defs
 * @param schema
 */
function getDefs(schema: ISchema) {
    try {
        let document: any = schema.document;
        if (typeof document === 'string') {
            document = JSON.parse(document);
        }
        if (!document.$defs) {
            return [];
        }
        return Object.keys(document.$defs);
    } catch (error) {
        return [];
    }
}

/**
 * Only unique
 * @param value
 * @param index
 * @param self
 */
function onlyUnique(value: any, index: any, self: any): boolean {
    return self.indexOf(value) === index;
}

/**
 * Check circular dependency in schema
 * @param schema Schema
 * @returns Does circular dependency exists
 */
function checkForCircularDependency(schema: ISchema) {
    return schema.document?.$defs && schema.document.$id
        ? Object.keys(schema.document.$defs).includes(schema.document.$id)
        : false;
}

/**
 * Increment schema version
 * @param iri
 * @param owner
 */
export async function incrementSchemaVersion(iri: string, owner: string): Promise<SchemaCollection> {
    if (!owner || !iri) {
        throw new Error(`Invalid increment schema version parameter`);
    }

    const schema = await DatabaseServer.getSchema({ iri, owner });

    if (!schema) {
        return;
    }

    if (schema.status === SchemaStatus.PUBLISHED) {
        return schema;
    }

    const { previousVersion } = SchemaHelper.getVersion(schema);
    let newVersion = '1.0.0';
    if (previousVersion) {
        const schemas = await DatabaseServer.getSchemas({ uuid: schema.uuid });
        const versions = [];
        for (const element of schemas) {
            const elementVersions = SchemaHelper.getVersion(element);
            versions.push(elementVersions.version, elementVersions.previousVersion);
        }
        newVersion = SchemaHelper.incrementVersion(previousVersion, versions);
    }
    schema.version = newVersion;

    return schema;
}

/**
 * Create schema
 * @param newSchema
 * @param owner
 */
async function createSchema(newSchema: ISchema, owner: string, notifier: INotifier): Promise<SchemaCollection> {
    if (checkForCircularDependency(newSchema)) {
        throw new Error(`There is circular dependency in schema: ${newSchema.iri}`);
    }
    delete newSchema.id;
    delete newSchema._id;
    const users = new Users();
    notifier.start('Resolve Hedera account');
    const root = await users.getHederaAccount(owner);
    notifier.completedAndStart('Save in DB');
    if (newSchema) {
        delete newSchema.status;
    }
    const schemaObject = DatabaseServer.createSchema(newSchema);
    notifier.completedAndStart('Resolve Topic');
    let topic: TopicConfig;
    if (newSchema.topicId) {
        topic = await TopicConfig.fromObject(await DatabaseServer.getTopicById(newSchema.topicId), true);
    }

    if (!topic) {
        const topicHelper = new TopicHelper(root.hederaAccountId, root.hederaAccountKey);
        topic = await topicHelper.create({
            type: TopicType.SchemaTopic,
            name: TopicType.SchemaTopic,
            description: TopicType.SchemaTopic,
            owner,
            policyId: null,
            policyUUID: null
        });
        await topic.saveKeys();
        await DatabaseServer.saveTopic(topic.toObject());
        await topicHelper.twoWayLink(topic, null, null);
    }

    SchemaHelper.updateIRI(schemaObject);
    schemaObject.status = SchemaStatus.DRAFT;
    schemaObject.topicId = topic.topicId;
    schemaObject.iri = schemaObject.iri || `${schemaObject.uuid}`;
    schemaObject.codeVersion = SchemaConverterUtils.VERSION;
    const errorsCount = await DatabaseServer.getSchemasCount({
        where: {
            iri: {
                $eq: schemaObject.iri
            },
            $or: [
                {
                    topicId: {
                        $ne: schemaObject.topicId
                    }
                },
                {
                    uuid: {
                        $ne: schemaObject.uuid
                    }
                }
            ]
        }
    });
    if (errorsCount > 0) {
        throw new Error('Schema identifier already exist');
    }

    notifier.completedAndStart('Save to IPFS & Hedera');
    const messageServer = new MessageServer(root.hederaAccountId, root.hederaAccountKey);
    const message = new SchemaMessage(MessageAction.CreateSchema);
    message.setDocument(schemaObject);
    await messageServer.setTopicObject(topic).sendMessage(message);

    notifier.completedAndStart('Update schema in DB');
    const savedSchema = await DatabaseServer.saveSchema(schemaObject);
    notifier.completed();
    return savedSchema;
}

/**
 * Import schema by files
 * @param owner
 * @param files
 * @param topicId
 */
export async function importSchemaByFiles(
    owner: string,
    files: ISchema[],
    topicId: string,
    notifier: INotifier
): Promise<{
    /**
     * New schema uuid
     */
    schemasMap: any[];
    /**
     * Errors
     */
    errors: any[];
}> {
    notifier.start('Import schemas');
    const uuidMap: Map<string, string> = new Map();
    for (const file of files) {
        const newUUID = GenerateUUIDv4();
        const uuid = file.iri ? file.iri.substring(1) : null;
        if (uuid) {
            uuidMap.set(uuid, newUUID);
        }
        file.uuid = newUUID;
        file.iri = '#' + newUUID;
        file.documentURL = null;
        file.contextURL = null;
        file.messageId = null;
        file.creator = owner;
        file.owner = owner;
        file.topicId = topicId;
        file.status = SchemaStatus.DRAFT;
    }

    notifier.info(`Found ${files.length} schemas`);
    for (const file of files) {
        file.document = replaceValueRecursive(file.document, uuidMap);
        file.context = replaceValueRecursive(file.context, uuidMap);
        SchemaHelper.setVersion(file, '', '');
    }

    const parsedSchemas = files.map(item => new Schema(item, true));
    const updatedSchemasMap = {};
    const errors: any[] = [];
    for (const file of files) {
        const valid = fixSchemaDefsOnImport(file.iri, parsedSchemas, updatedSchemasMap);
        if (!valid) {
            errors.push({
                uuid: file.uuid,
                name: file.name,
                error: 'invalid defs'
            });
        }
    }

    let num: number = 0;
    for (let file of files) {
        const parsedSchema = updatedSchemasMap[file.iri];
        file.document = parsedSchema.document;
        file = SchemaConverterUtils.SchemaConverter(file);
        await createSchema(file, owner, emptyNotifier());
        num++;
        notifier.info(`Schema ${num} (${file.name || '-'}) created`);
    }

    const schemasMap: any[] = [];
    uuidMap.forEach((v, k) => {
        schemasMap.push({
            oldUUID: k,
            newUUID: v,
            oldIRI: `#${k}`,
            newIRI: `#${v}`
        })
    });

    notifier.completed();
    return { schemasMap, errors };
}

/**
 * Publish schema
 * @param item
 * @param version
 * @param messageServer
 * @param type
 */
export async function publishSchema(
    item: SchemaCollection,
    messageServer: MessageServer,
    type?: MessageAction
): Promise<SchemaCollection> {
    if (checkForCircularDependency(item)) {
        throw new Error(`There is circular dependency in schema: ${item.iri}`);
    }
    const itemDocument = item.document;
    const defsArray = itemDocument.$defs ? Object.values(itemDocument.$defs) : [];

    const names = Object.keys(itemDocument.properties);
    for (const name of names) {
        const field = SchemaHelper.parseProperty(name, itemDocument.properties[name]);
        if (!field.type) {
            throw new Error(`Field type is not set. Field: ${name}`);
        }
        if (field.isRef && (!itemDocument.$defs || !itemDocument.$defs[field.type])) {
            throw new Error(`Dependent schema not found: ${item.iri}. Field: ${name}`);
        }
    }

    let additionalContexts: Map<string, any>;
    if (itemDocument.$defs && itemDocument.$defs['#GeoJSON']) {
        additionalContexts = new Map<string, any>();
        additionalContexts.set('#GeoJSON', GeoJsonContext);
    }

    item.context = schemasToContext([...defsArray, itemDocument], additionalContexts);

    const message = new SchemaMessage(type || MessageAction.PublishSchema);
    message.setDocument(item);
    const result = await messageServer
        .sendMessage(message);

    const messageId = result.getId();
    const topicId = result.getTopicId();
    const contextUrl = result.getContextUrl(UrlType.url);
    const documentUrl = result.getDocumentUrl(UrlType.url);

    item.status = SchemaStatus.PUBLISHED;
    item.documentURL = documentUrl;
    item.contextURL = contextUrl;
    item.messageId = messageId;
    item.topicId = topicId;

    SchemaHelper.updateIRI(item);

    return item;
}

/**
 * Publish system schema
 * @param item
 * @param messageServer
 * @param type
 * @param notifier
 */
export async function publishSystemSchema(
    item: SchemaCollection,
    messageServer: MessageServer,
    type?: MessageAction,
    notifier?: INotifier
): Promise<SchemaCollection> {
    delete item.id;
    delete item._id;
    item.readonly = true;
    item.system = false;
    item.active = false;
    item.version = undefined;
    item.topicId = messageServer.getTopic();
    SchemaHelper.setVersion(item, undefined, undefined);
    const result = await publishSchema(item, messageServer, type);
    if (notifier) {
        notifier.info(`Schema ${result.name || '-'} published`);
    }
    return result;
}

/**
 * Publish system schemas
 * @param systemSchemas
 * @param messageServer
 * @param owner
 * @param notifier
 */
export async function publishSystemSchemas(
    systemSchemas: SchemaCollection[],
    messageServer: MessageServer,
    owner: string,
    notifier: INotifier
): Promise<void> {
    const tasks = [];
    for (const schema of systemSchemas) {
        if (schema) {
            schema.creator = owner;
            schema.owner = owner;
            tasks.push(publishSystemSchema(
                schema,
                messageServer,
                MessageAction.PublishSystemSchema,
                notifier
            ));
        }
    }
    const items = await Promise.all(tasks);
    for (const schema of items) {
        await DatabaseServer.createAndSaveSchema(schema);
    }
}

/**
 * Update defs in related schemas
 * @param schemaId Schema id
 */
async function updateSchemaDefs(schemaId: string, oldSchemaId?: string) {
    if (!schemaId) {
        return;
    }

    const schema = await DatabaseServer.getSchema({ iri: schemaId });
    if (!schema) {
        throw new Error(`Can not find schema ${schemaId}`);
    }

    const schemaDocument = schema.document;
    if (!schemaDocument) {
        return;
    }

    const schemaDefs = schema.document.$defs;
    delete schemaDocument.$defs;

    const filters = {};
    filters[`document.$defs.${oldSchemaId || schemaId}`] = { $exists: true };
    const relatedSchemas = await DatabaseServer.getSchemas(filters);
    for (const rSchema of relatedSchemas) {
        if (oldSchemaId) {
            let document = JSON.stringify(rSchema.document) as string;
            document = document.replaceAll(oldSchemaId.substring(1), schemaId.substring(1));
            rSchema.document = JSON.parse(document);
        }
        rSchema.document.$defs[schemaId] = schemaDocument;
        if (schemaDefs) {
            for (const def of Object.keys(schemaDefs)) {
                rSchema.document.$defs[def] = schemaDefs[def];
            }
        }
    }
    await DatabaseServer.updateSchemas(relatedSchemas);
}

/**
 * Update schema document
 * @param schema Schema
 */
async function updateSchemaDocument(schema: SchemaCollection): Promise<void> {
    if (!schema) {
        throw new Error(`There is no schema to update document`);
    }
    const allSchemasInTopic = await DatabaseServer.getSchemas({
        topicId: schema.topicId,
    });

    const allParsedSchemas = allSchemasInTopic.map(item => new Schema(item));
    const parsedSchema = new Schema(schema, true);
    parsedSchema.update(parsedSchema.fields, parsedSchema.conditions);
    parsedSchema.updateRefs(allParsedSchemas);
    schema.document = parsedSchema.document;
    await DatabaseServer.updateSchema(schema.id, schema);
}

/**
 * Fixing defs in importing schemas
 * @param iri Schema iri
 * @param schemas Schemas
 * @param map Map of updated schemas
 */
function fixSchemaDefsOnImport(iri: string, schemas: Schema[], map: any): boolean {
    if (map[iri]) {
        return true;
    }
    const schema = schemas.find(s => s.iri === iri);
    if (!schema) {
        return false;
    }
    let valid = true;
    for (const field of schema.fields) {
        if (field.isRef) {
            const fieldValid = fixSchemaDefsOnImport(field.type, schemas, map);
            if (!fieldValid) {
                field.type = null;
            }
            valid = valid && fieldValid;
        }
    }
    schema.update(schema.fields, schema.conditions);
    schema.updateRefs(schemas);
    map[iri] = schema;
    return valid;
}

/**
 * Publishing schemas in defs
 * @param defs Definitions
 * @param owner Owner
 * @param root HederaAccount
 */
export async function publishDefsSchemas(defs: any, owner: string, root: IRootConfig) {
    if (!defs) {
        return;
    }

    const schemasIdsInDocument = Object.keys(defs);
    for (const schemaId of schemasIdsInDocument) {
        let schema = await DatabaseServer.getSchema({
            iri: schemaId
        });
        if (schema && schema.status !== SchemaStatus.PUBLISHED) {
            schema = await incrementSchemaVersion(schema.iri, owner);
            await findAndPublishSchema(schema.id, schema.version, owner, root, emptyNotifier());
        }
    }
}

/**
 * Find and publish schema
 * @param id
 * @param version
 * @param owner
 * @param root
 * @param notifier
 */
export async function findAndPublishSchema(
    id: string,
    version: string,
    owner: string,
    root: IRootConfig,
    notifier: INotifier
): Promise<SchemaCollection> {
    notifier.start('Load schema');

    let item = await DatabaseServer.getSchema(id);
    if (!item) {
        throw new Error(`Schema not found: ${id}`);
    }
    if (item.creator !== owner) {
        throw new Error('Invalid owner');
    }
    if (!item.topicId) {
        throw new Error('Invalid topicId');
    }
    if (item.status === SchemaStatus.PUBLISHED) {
        throw new Error('Invalid status');
    }

    notifier.completedAndStart('Publishing related schemas');
    const oldSchemaId = item.document?.$id;
    await publishDefsSchemas(item.document?.$defs, owner, root);
    item = await DatabaseServer.getSchema(id);

    notifier.completedAndStart('Resolve topic');
    const topic = await TopicConfig.fromObject(await DatabaseServer.getTopicById(item.topicId), true);
    const messageServer = new MessageServer(root.hederaAccountId, root.hederaAccountKey)
        .setTopicObject(topic);
    notifier.completedAndStart('Publish schema');

    SchemaHelper.updateVersion(item, version);
    item = await publishSchema(item, messageServer, MessageAction.PublishSchema);

    notifier.completedAndStart('Update in DB');
    await updateSchemaDocument(item);
    await updateSchemaDefs(item.document?.$id, oldSchemaId);
    notifier.completed();
    return item;
}

/**
 * Find and publish schema
 * @param item
 * @param version
 * @param owner
 */
export async function findAndDryRunSchema(item: SchemaCollection, version: string, owner: string): Promise<SchemaCollection> {
    if (item.creator !== owner) {
        throw new Error('Invalid owner');
    }

    if (!item.topicId) {
        throw new Error('Invalid topicId');
    }

    if (item.status === SchemaStatus.PUBLISHED) {
        throw new Error('Invalid status');
    }

    const itemDocument = item.document;
    const defsArray = itemDocument.$defs ? Object.values(itemDocument.$defs) : [];

    const names = Object.keys(itemDocument.properties);
    for (const name of names) {
        const field = SchemaHelper.parseProperty(name, itemDocument.properties[name]);
        if (!field.type) {
            throw new Error(`Field type is not set. Field: ${name}`);
        }
        if (field.isRef && (!itemDocument.$defs || !itemDocument.$defs[field.type])) {
            throw new Error(`Dependent schema not found: ${item.iri}. Field: ${name}`);
        }
    }
    let additionalContexts: Map<string, any>;
    if (itemDocument.$defs && itemDocument.$defs['#GeoJSON']) {
        additionalContexts = new Map<string, any>();
        additionalContexts.set('#GeoJSON', GeoJsonContext);
    }

    item.context = schemasToContext([...defsArray, itemDocument], additionalContexts);
    // item.status = SchemaStatus.PUBLISHED;

    SchemaHelper.updateIRI(item);
    await DatabaseServer.updateSchema(item.id, item);
    return item;
}

/**
 * Import schemas by messages
 * @param owner
 * @param messageIds
 * @param topicId
 * @param notifier
 */
async function importSchemasByMessages(
    owner: string,
    messageIds: string[],
    topicId: string,
    notifier: INotifier
): Promise<{
    /**
     * New schema uuid
     */
    schemasMap: any[];
    /**
     * Errors
     */
    errors: any[];
}> {
    notifier.start('Load schema files');
    const files: ISchema[] = [];
    for (const messageId of messageIds) {
        const newSchema = await loadSchema(messageId, null);
        files.push(newSchema);
    }
    notifier.completed();
    return await importSchemaByFiles(owner, files, topicId, notifier);
}

/**
 * Prepare schema for preview
 * @param messageIds
 * @param notifier
 */
async function prepareSchemaPreview(messageIds: string[], notifier: INotifier): Promise<any[]> {
    notifier.start('Load schema file');
    const result = [];
    for (const messageId of messageIds) {
        const schema = await loadSchema(messageId, null);
        result.push(schema);
    }

    notifier.completedAndStart('Parse schema');
    const messageServer = new MessageServer(null, null);
    const uniqueTopics = result.map(res => res.topicId).filter(onlyUnique);
    const anotherSchemas: SchemaMessage[] = [];
    for (const topicId of uniqueTopics) {
        const anotherVersions = await messageServer.getMessages<SchemaMessage>(
            topicId, MessageType.Schema, MessageAction.PublishSchema
        );
        for (const ver of anotherVersions) {
            anotherSchemas.push(ver);
        }
    }

    notifier.completedAndStart('Verifying');
    for (const schema of result) {
        if (!schema.version) {
            continue;
        }
        const newVersions = [];
        const topicMessages = anotherSchemas.filter(item => item.uuid === schema.uuid);
        for (const topicMessage of topicMessages) {
            if (topicMessage.version &&
                ModelHelper.versionCompare(topicMessage.version, schema.version) === 1) {
                newVersions.push({
                    messageId: topicMessage.getId(),
                    version: topicMessage.version
                });
            }
        }
        if (newVersions && newVersions.length !== 0) {
            schema.newVersions = newVersions.reverse();
        }
    }
    notifier.completed();
    return result;
}

/**
 * Delete schema
 * @param schemaId Schema ID
 * @param notifier Notifier
 */
export async function deleteSchema(schemaId: any, notifier: INotifier) {
    if (!schemaId) {
        return;
    }

    const item = await DatabaseServer.getSchema(schemaId);
    if (!item) {
        throw new Error('Schema not found');
    }
    if (item.status !== SchemaStatus.DRAFT) {
        throw new Error('Schema is not in draft status');
    }

    notifier.info(`Delete schema ${item.name}`);
    if (item.topicId) {
        const topic = await TopicConfig.fromObject(await DatabaseServer.getTopicById(item.topicId), true);
        if (topic) {
            const users = new Users();
            const root = await users.getHederaAccount(item.owner);
            const messageServer = new MessageServer(root.hederaAccountId, root.hederaAccountKey);
            const message = new SchemaMessage(MessageAction.DeleteSchema);
            message.setDocument(item);
            await messageServer.setTopicObject(topic)
                .sendMessage(message);
        }
    }
    await DatabaseServer.deleteSchemas(item.id);
}
=======
    RunFunctionAsync
} from '@guardian/common';
import { DatabaseServer } from '@database-modules';
import { emptyNotifier, initNotifier } from '@helpers/notifier';
import {
    checkForCircularDependency,
    createSchema,
    deleteSchema,
    getDefs,
    incrementSchemaVersion,
    updateSchemaDefs
} from './helpers/schema-helper';
import {
    importSchemaByFiles,
    importSchemasByMessages,
    importTagsByFiles,
    prepareSchemaPreview
} from './helpers/schema-import-export-helper';
import { findAndPublishSchema } from './helpers/schema-publish-helper';
import { getPageOptions } from './helpers/api-helper';
>>>>>>> a66fef83

/**
 * Connect to the message broker methods of working with schemas.
 */
export async function schemaAPI(): Promise<void> {
    /**
     * Create schema
     *
     * @param {ISchema} payload - schema
     *
     * @returns {ISchema[]} - all schemas
     */
    ApiResponse(MessageAPI.CREATE_SCHEMA, async (msg) => {
        try {
            const schemaObject = msg as ISchema;
            schemaObject.category = SchemaCategory.POLICY;
            schemaObject.readonly = false;
            schemaObject.system = false;
            SchemaHelper.setVersion(schemaObject, null, schemaObject.version);
            await createSchema(schemaObject, schemaObject.owner, emptyNotifier());
            const schemas = await DatabaseServer.getSchemas(null, { limit: 100 });
            return new MessageResponse(schemas);
        } catch (error) {
            new Logger().error(error, ['GUARDIAN_SERVICE']);
            return new MessageError(error);
        }
    });

    ApiResponse(MessageAPI.CREATE_SCHEMA_ASYNC, async (msg) => {
        const { item, taskId } = msg;
        const notifier = initNotifier(taskId);
        RunFunctionAsync(async () => {
            const schemaObject = item as ISchema;
            schemaObject.category = SchemaCategory.POLICY;
            schemaObject.readonly = false;
            schemaObject.system = false;
            SchemaHelper.setVersion(schemaObject, null, schemaObject.version);
            const schema = await createSchema(schemaObject, schemaObject.owner, notifier);
            notifier.result(schema.id);
        }, async (error) => {
            new Logger().error(error, ['GUARDIAN_SERVICE']);
            notifier.error(error);
        });
        return new MessageResponse({ taskId });
    });

    /**
     * Update schema
     *
     * @param {ISchema} payload - schema
     *
     * @returns {ISchema[]} - all schemas
     */
    ApiResponse(MessageAPI.UPDATE_SCHEMA, async (msg) => {
        try {
            const id = msg.id as string;
            const item = await DatabaseServer.getSchema(id);
            if (item) {
                if (checkForCircularDependency(item)) {
                    throw new Error(`There is circular dependency in schema: ${item.iri}`);
                }
                item.name = msg.name;
                item.description = msg.description;
                item.entity = msg.entity;
                item.document = msg.document;
                item.status = SchemaStatus.DRAFT;
                SchemaHelper.setVersion(item, null, item.version);
                SchemaHelper.updateIRI(item);
                await DatabaseServer.updateSchema(item.id, item);
                await updateSchemaDefs(item.document.$id);
            }
            const schemas = await DatabaseServer.getSchemas(null, { limit: 100 });
            return new MessageResponse(schemas);
        } catch (error) {
            new Logger().error(error, ['GUARDIAN_SERVICE']);
            return new MessageError(error);
        }
    });

    /**
     * Return schema
     *
     * @param {Object} [payload] - filters
     *
     * @returns {ISchema[]} - all schemas
     */
    ApiResponse(MessageAPI.GET_SCHEMA, async (msg) => {
        try {
            if (!msg) {
                return new MessageError('Invalid load schema parameter');
            }
            if (msg.id) {
                const schema = await DatabaseServer.getSchema(msg.id);
                return new MessageResponse(schema);
            }
            if (msg.type) {
                const iri = `#${msg.type}`;
                const schema = await DatabaseServer.getSchema({
                    iri
                });
                return new MessageResponse(schema);
            }
            return new MessageError('Invalid load schema parameter');
        } catch (error) {
            new Logger().error(error, ['GUARDIAN_SERVICE']);
            return new MessageError(error);
        }
    });

    /**
     * Return schemas
     *
     * @param {Object} [payload] - filters
     *
     * @returns {ISchema[]} - all schemas
     */
    ApiResponse(MessageAPI.GET_SCHEMAS, async (msg) => {
        try {
            if (!msg) {
                return new MessageError('Invalid load schema parameter');
            }

            const { owner, uuid, topicId, pageIndex, pageSize } = msg;
            const filter: any = {
                where: {
                    readonly: false,
                    system: false,
                    category: { $ne: SchemaCategory.TAG }
                }
            }

            if (owner) {
                filter.where.owner = owner;
            }

            if (topicId) {
                filter.where.topicId = topicId;
            }

            if (uuid) {
                filter.where.uuid = uuid;
            }

            const otherOptions: any = {};
            const _pageSize = parseInt(pageSize, 10);
            const _pageIndex = parseInt(pageIndex, 10);
            if (Number.isInteger(_pageSize) && Number.isInteger(_pageIndex)) {
                otherOptions.orderBy = { createDate: 'DESC' };
                otherOptions.limit = Math.min(100, _pageSize);
                otherOptions.offset = _pageIndex * _pageSize;
            } else {
                otherOptions.limit = 100;
            }

            const [items, count] = await DatabaseServer.getSchemasAndCount(filter, otherOptions);

            return new MessageResponse({ items, count });
        } catch (error) {
            new Logger().error(error, ['GUARDIAN_SERVICE']);
            return new MessageError(error);
        }
    });

    /**
     * Change the status of a schema on PUBLISHED.
     *
     * @param {Object} payload - filters
     * @param {string} payload.id - schema id
     *
     * @returns {ISchema[]} - all schemas
     */
    ApiResponse(MessageAPI.PUBLISH_SCHEMA, async (msg) => {
        try {
            if (!msg) {
                return new MessageError('Invalid id');
            }

            const { id, version, owner } = msg;
            const users = new Users();
            const root = await users.getHederaAccount(owner);
            const item = await findAndPublishSchema(id, version, owner, root, emptyNotifier());
            return new MessageResponse(item);
        } catch (error) {
            new Logger().error(error, ['GUARDIAN_SERVICE']);
            console.error(error);
            return new MessageError(error);
        }
    });

    ApiResponse(MessageAPI.PUBLISH_SCHEMA_ASYNC, async (msg) => {
        const { id, version, owner, taskId } = msg;
        const notifier = initNotifier(taskId);
        RunFunctionAsync(async () => {
            if (!msg) {
                notifier.error('Invalid id');
            }

            notifier.completedAndStart('Resolve Hedera account');
            const users = new Users();
            const root = await users.getHederaAccount(owner);
            const item = await findAndPublishSchema(id, version, owner, root, notifier);
            notifier.result(item.id);
        }, async (error) => {
            new Logger().error(error, ['GUARDIAN_SERVICE']);
            notifier.error(error);
        });
        return new MessageResponse({ taskId });
    });

    /**
     * Delete a schema.
     *
     * @param {Object} payload - filters
     * @param {string} payload.id - schema id
     *
     * @returns {ISchema[]} - all schemas
     */
    ApiResponse(MessageAPI.DELETE_SCHEMA, async (msg) => {
        try {
            if (msg && msg.id) {
                await deleteSchema(msg.id, emptyNotifier());
            }
            const schemas = await DatabaseServer.getSchemas(null, { limit: 100 });
            return new MessageResponse(schemas);
        } catch (error) {
            return new MessageError(error);
        }
    });

    /**
     * Load schema by message identifier
     *
     * @param {string} [payload.messageId] Message identifier
     *
     * @returns {Schema} Found or uploaded schema
     */
    ApiResponse(MessageAPI.IMPORT_SCHEMAS_BY_MESSAGES, async (msg) => {
        try {
            if (!msg) {
                return new MessageError('Invalid import schema parameter');
            }
            const { owner, messageIds, topicId } = msg;
            if (!owner || !messageIds) {
                return new MessageError('Invalid import schema parameter');
            }

            const schemasMap = await importSchemasByMessages(owner, messageIds, topicId, emptyNotifier());
            return new MessageResponse(schemasMap);
        } catch (error) {
            new Logger().error(error, ['GUARDIAN_SERVICE']);
            console.error(error);
            return new MessageError(error);
        }
    });

    ApiResponse(MessageAPI.IMPORT_SCHEMAS_BY_MESSAGES_ASYNC, async (msg) => {
        const { owner, messageIds, topicId, taskId } = msg;
        const notifier = initNotifier(taskId);
        RunFunctionAsync(async () => {
            if (!msg) {
                notifier.error('Invalid import schema parameter');
            }
            if (!owner || !messageIds) {
                notifier.error('Invalid import schema parameter');
            }

            const schemasMap = await importSchemasByMessages(owner, messageIds, topicId, notifier);
            notifier.result(schemasMap);
        }, async (error) => {
            new Logger().error(error, ['GUARDIAN_SERVICE']);
            notifier.error(error);
        });
        return new MessageResponse({ taskId });
    });

    /**
     * Load schema by files
     *
     * @param {string} [payload.files] files
     *
     * @returns {Schema} Found or uploaded schema
     */
    ApiResponse(MessageAPI.IMPORT_SCHEMAS_BY_FILE, async (msg) => {
        try {
            if (!msg) {
                return new MessageError('Invalid import schema parameter');
            }
            const { owner, files, topicId } = msg;
            if (!owner || !files) {
                return new MessageError('Invalid import schema parameter');
            }
            const { schemas, tags } = files;
            const notifier = emptyNotifier();

            let result = await importSchemaByFiles(owner, schemas, topicId, notifier);
            result = await importTagsByFiles(result, tags, notifier);

            return new MessageResponse(result);
        } catch (error) {
            new Logger().error(error, ['GUARDIAN_SERVICE']);
            console.error(error);
            return new MessageError(error);
        }
    });

    ApiResponse(MessageAPI.IMPORT_SCHEMAS_BY_FILE_ASYNC, async (msg) => {
        const { owner, files, topicId, taskId } = msg;
        const { schemas, tags } = files;

        const notifier = initNotifier(taskId);
        RunFunctionAsync(async () => {
            if (!msg) {
                notifier.error('Invalid import schema parameter');
            }
            if (!owner || !files) {
                notifier.error('Invalid import schema parameter');
            }

            let result = await importSchemaByFiles(owner, schemas, topicId, notifier);
            result = await importTagsByFiles(result, tags, notifier);

            notifier.result(result);
        }, async (error) => {
            new Logger().error(error, ['GUARDIAN_SERVICE']);
            notifier.error(error);
        });
        return new MessageResponse({ taskId });
    });

    /**
     * Preview schema by message identifier
     *
     * @param {string} [payload.messageId] Message identifier
     *
     * @returns {Schema} Found or uploaded schema
     */
    ApiResponse(MessageAPI.PREVIEW_SCHEMA, async (msg) => {
        try {
            if (!msg) {
                return new MessageError('Invalid preview schema parameters');
            }
            const { messageIds } = msg as {
                /**
                 * Message ids
                 */
                messageIds: string[];
            };
            if (!messageIds) {
                return new MessageError('Invalid preview schema parameters');
            }

            const result = await prepareSchemaPreview(messageIds, emptyNotifier());
            return new MessageResponse(result);
        } catch (error) {
            new Logger().error(error, ['GUARDIAN_SERVICE']);
            console.error(error);
            return new MessageError(error);
        }
    });

    /**
     * Async preview schema by message identifier
     *
     * @param {string} [payload.messageId] Message identifier
     *
     * @returns {Schema} Found or uploaded schema
     */
    ApiResponse(MessageAPI.PREVIEW_SCHEMA_ASYNC, async (msg) => {
        const { messageIds, taskId } = msg as {
            /**
             * Message ids
             */
            messageIds: string[];
            /**
             * Task id
             */
            taskId: string;
        };
        const notifier = initNotifier(taskId);
        RunFunctionAsync(async () => {
            if (!msg) {
                notifier.error('Invalid preview schema parameters');
                return;
            }
            if (!messageIds) {
                notifier.error('Invalid preview schema parameters');
                return;
            }

            const result = await prepareSchemaPreview(messageIds, notifier);
            notifier.result(result);
        }, async (error) => {
            new Logger().error(error, ['GUARDIAN_SERVICE']);
            notifier.error(error);
        });

        return new MessageResponse({ taskId });
    });

    /**
     * Export schemas
     *
     * @param {Object} payload - filters
     * @param {string[]} payload.ids - schema ids
     *
     * @returns {any} - Response result
     */
    ApiResponse(MessageAPI.EXPORT_SCHEMAS, async (msg) => {
        try {
            const ids = msg as string[];
            const schemas = await DatabaseServer.getSchemasByIds(ids);
            const map: any = {};
            const relationships: ISchema[] = [];
            for (const schema of schemas) {
                if (!map[schema.iri]) {
                    map[schema.iri] = schema;
                    relationships.push(schema);
                    const keys = getDefs(schema);
                    const defs = await DatabaseServer.getSchemas({
                        where: { iri: { $in: keys } }
                    });
                    for (const element of defs) {
                        if (!map[element.iri]) {
                            map[element.iri] = element;
                            relationships.push(element);
                        }
                    }
                }
            }
            return new MessageResponse(relationships);
        } catch (error) {
            new Logger().error(error, ['GUARDIAN_SERVICE']);
            return new MessageError(error);
        }
    });

    ApiResponse(MessageAPI.INCREMENT_SCHEMA_VERSION, async (msg) => {
        try {
            const { owner, iri } = msg as {
                /**
                 * Owner
                 */
                owner: string,
                /**
                 * IRI
                 */
                iri: string
            };
            const schema = await incrementSchemaVersion(iri, owner);
            return new MessageResponse(schema);
        } catch (error) {
            new Logger().error(error, ['GUARDIAN_SERVICE']);
            return new MessageError(error);
        }
    });

    /**
     * Create schema
     *
     * @param {ISchema} payload - schema
     *
     * @returns {ISchema[]} - all schemas
     */
    ApiResponse(MessageAPI.CREATE_SYSTEM_SCHEMA, async (msg) => {
        try {
            const schemaObject = msg as ISchema;
            SchemaHelper.setVersion(schemaObject, null, null);
            SchemaHelper.updateIRI(schemaObject);
            schemaObject.status = SchemaStatus.DRAFT;
            schemaObject.topicId = null;
            schemaObject.iri = schemaObject.iri || `${schemaObject.uuid}`;
            schemaObject.system = true;
            schemaObject.active = false;
            schemaObject.category = SchemaCategory.SYSTEM;
            schemaObject.readonly = false;
            const item = await DatabaseServer.createAndSaveSchema(schemaObject);
            return new MessageResponse(item);
        } catch (error) {
            new Logger().error(error, ['GUARDIAN_SERVICE']);
            return new MessageError(error);
        }
    });

    /**
     * Return schemas
     *
     * @param {Object} [payload] - filters
     *
     * @returns {ISchema[]} - all schemas
     */
    ApiResponse(MessageAPI.GET_SYSTEM_SCHEMAS, async (msg) => {
        try {
            if (!msg) {
                return new MessageError('Invalid load schema parameter');
            }

            const { pageIndex, pageSize } = msg;
            const filter: any = {
                where: {
                    system: true
                }
            }
            const otherOptions: any = {};
            const _pageSize = parseInt(pageSize, 10);
            const _pageIndex = parseInt(pageIndex, 10);
            if (Number.isInteger(_pageSize) && Number.isInteger(_pageIndex)) {
                otherOptions.orderBy = { createDate: 'DESC' };
                otherOptions.limit = _pageSize;
                otherOptions.offset = _pageIndex * _pageSize;
            }
            const [items, count] = await DatabaseServer.getSchemasAndCount(filter, otherOptions);
            return new MessageResponse({
                items,
                count
            });
        } catch (error) {
            new Logger().error(error, ['GUARDIAN_SERVICE']);
            return new MessageError(error);
        }
    });

    /**
     * Delete a schema.
     *
     * @param {Object} payload - filters
     * @param {string} payload.id - schema id
     *
     * @returns {ISchema[]} - all schemas
     */
    ApiResponse(MessageAPI.ACTIVE_SCHEMA, async (msg) => {
        try {
            if (msg && msg.id) {
                const item = await DatabaseServer.getSchema(msg.id);
                if (item) {
                    const schemas = await DatabaseServer.getSchemas({
                        entity: item.entity
                    });
                    for (const schema of schemas) {
                        schema.active = schema.id.toString() === item.id.toString();
                    }
                    await DatabaseServer.saveSchemas(schemas);
                }
            }
            return new MessageResponse(null);
        } catch (error) {
            return new MessageError(error);
        }
    });

    /**
     * Return schema
     *
     * @param {Object} [payload] - filters
     *
     * @returns {ISchema[]} - all schemas
     */
    ApiResponse(MessageAPI.GET_SYSTEM_SCHEMA, async (msg) => {
        try {
            if (!msg || !msg.entity) {
                return new MessageError('Invalid load schema parameter');
            }
            const schema = await DatabaseServer.getSchema({
                entity: msg.entity,
                system: true,
                active: true
            });
            return new MessageResponse(schema);
        } catch (error) {
            new Logger().error(error, ['GUARDIAN_SERVICE']);
            return new MessageError(error);
        }
    });

    /**
     * Return schemas
     *
     * @param {Object} [payload] - filters
     *
     * @returns {any[]} - all schemas
     */
    ApiResponse(MessageAPI.GET_LIST_SCHEMAS, async (msg) => {
        try {
            if (!msg || !msg.owner) {
                return new MessageError('Invalid schema owner');
            }
            const schema = await DatabaseServer.getSchemas({
                where: {
                    owner: msg.owner,
                    system: false,
                    readonly: false,
                    category: { $ne: SchemaCategory.TAG }
                }
            }, {
                fields: [
                    'id',
                    'name',
                    'description',
                    'topicId'
                ]
            });
            return new MessageResponse(schema);
        } catch (error) {
            new Logger().error(error, ['GUARDIAN_SERVICE']);
            return new MessageError(error);
        }
    });

    /**
     * Return schemas
     *
     * @param {Object} [payload] - filters
     *
     * @returns {ISchema[]} - all schemas
     */
    ApiResponse(MessageAPI.GET_TAG_SCHEMAS, async (msg) => {
        try {
            if (!msg) {
                return new MessageError('Invalid load schema parameter');
            }
            const filter: any = {
                system: false,
                category: SchemaCategory.TAG
            }
            if (msg.owner) {
                filter.owner = msg.owner;
            }
            const otherOptions: any = getPageOptions(msg);
            const [items, count] = await DatabaseServer.getSchemasAndCount(filter, otherOptions);
            return new MessageResponse({ items, count });
        } catch (error) {
            new Logger().error(error, ['GUARDIAN_SERVICE']);
            return new MessageError(error);
        }
    });

    /**
     * Create schema
     *
     * @param {Object} [payload] - schema
     *
     * @returns {ISchema} - schema
     */
    ApiResponse(MessageAPI.CREATE_TAG_SCHEMA, async (msg) => {
        try {
            if (!msg) {
                return new MessageError('Invalid schema');
            }
            const schemaObject = msg as ISchema;
            SchemaHelper.setVersion(schemaObject, null, null);
            SchemaHelper.updateIRI(schemaObject);
            schemaObject.status = SchemaStatus.DRAFT;
            schemaObject.iri = schemaObject.iri || `${schemaObject.uuid}`;
            schemaObject.category = SchemaCategory.TAG;
            schemaObject.readonly = false;
            schemaObject.system = false;
            const topic = await DatabaseServer.getTopicByType(schemaObject.owner, TopicType.UserTopic);
            schemaObject.topicId = topic.topicId;
            const item = await DatabaseServer.createAndSaveSchema(schemaObject);
            return new MessageResponse(item);
        } catch (error) {
            new Logger().error(error, ['GUARDIAN_SERVICE']);
            return new MessageError(error);
        }
    });

    /**
     * Publish Schema
     *
     * @param {Object} [payload] - filters
     *
     * @returns {ISchema[]} - all schemas
     */
    ApiResponse(MessageAPI.PUBLISH_TAG_SCHEMA, async (msg) => {
        try {
            if (!msg) {
                return new MessageError('Invalid id');
            }
            const { id, version, owner } = msg;
            const users = new Users();
            const root = await users.getHederaAccount(owner);
            const item = await findAndPublishSchema(id, version, owner, root, emptyNotifier());
            return new MessageResponse(item);
        } catch (error) {
            new Logger().error(error, ['GUARDIAN_SERVICE']);
            return new MessageError(error);
        }
    });

    /**
     * Return schemas
     *
     * @returns {ISchema[]} - all schemas
     */
    ApiResponse(MessageAPI.GET_PUBLISHED_TAG_SCHEMAS, async (msg) => {
        try {
            const schema = await DatabaseServer.getSchemas({
                system: false,
                readonly: false,
                category: SchemaCategory.TAG
            }, {
                fields: [
                    'id',
                    'name',
                    'description',
                    'topicId',
                    'uuid',
                    'version',
                    'iri',
                    'document'
                ]
            });
            return new MessageResponse(schema);
        } catch (error) {
            new Logger().error(error, ['GUARDIAN_SERVICE']);
            return new MessageError(error);
        }
    });
}<|MERGE_RESOLUTION|>--- conflicted
+++ resolved
@@ -6,840 +6,15 @@
     SchemaCategory,
     TopicType
 } from '@guardian/interfaces';
-<<<<<<< HEAD
-import path from 'path';
-import { readJSON } from 'fs-extra';
-import { ApiResponse } from '@api/api-response';
-=======
-import { Users } from '@helpers/users';
 import { ApiResponse } from '@api/helpers/api-response';
->>>>>>> a66fef83
 import {
     MessageResponse,
     MessageError,
     Logger,
-<<<<<<< HEAD
     RunFunctionAsync,
-    schemasToContext,
-    Schema as SchemaCollection,
-    MessageAction,
-    MessageServer,
-    MessageType,
-    SchemaMessage,
-    TopicConfig,
-    TopicHelper,
-    UrlType,
-    replaceValueRecursive,
-    Users,
     DatabaseServer,
-    SchemaConverterUtils,
+    Users
 } from '@guardian/common';
-import { emptyNotifier, initNotifier, INotifier } from '@helpers/notifier';
-
-export const schemaCache = {};
-
-/**
- * Creation of default schemas.
- */
-export async function setDefaultSchema() {
-    const fileConfig = path.join(process.cwd(), 'system-schemas', 'system-schemas.json');
-    let fileContent: any;
-    try {
-        fileContent = await readJSON(fileConfig);
-    } catch (error) {
-        throw new Error('you need to create a file \'system-schemas.json\'');
-    }
-
-    const map: any = {};
-    for (const schema of fileContent) {
-        map[schema.entity] = schema;
-    }
-
-    if (!map.hasOwnProperty(SchemaEntity.MINT_NFTOKEN)) {
-        throw new Error(`You need to fill ${SchemaEntity.MINT_NFTOKEN} field in system-schemas.json file`);
-    }
-
-    if (!map.hasOwnProperty(SchemaEntity.MINT_TOKEN)) {
-        throw new Error(`You need to fill ${SchemaEntity.MINT_TOKEN} field in system-schemas.json file`);
-    }
-
-    if (!map.hasOwnProperty(SchemaEntity.POLICY)) {
-        throw new Error(`You need to fill ${SchemaEntity.POLICY} field in system-schemas.json file`);
-    }
-
-    if (!map.hasOwnProperty(SchemaEntity.STANDARD_REGISTRY)) {
-        throw new Error(`You need to fill ${SchemaEntity.STANDARD_REGISTRY} field in system-schemas.json file`);
-    }
-
-    if (!map.hasOwnProperty(SchemaEntity.WIPE_TOKEN)) {
-        throw new Error(`You need to fill ${SchemaEntity.WIPE_TOKEN} field in system-schemas.json file`);
-    }
-
-    const fn = async (schema: any) => {
-        const existingSchemas = await DatabaseServer.getSchema({ uuid: schema.uuid, system: true });
-        if (existingSchemas) {
-            console.log(`Skip schema: ${schema.uuid}`);
-            return;
-        }
-        schema.owner = null;
-        schema.creator = null;
-        schema.readonly = true;
-        schema.system = true;
-        schema.active = true;
-        await DatabaseServer.createAndSaveSchema(schema);
-        console.log(`Created schema: ${schema.uuid}`);
-    }
-
-    await fn(map[SchemaEntity.MINT_NFTOKEN]);
-    await fn(map[SchemaEntity.MINT_TOKEN]);
-    await fn(map[SchemaEntity.RETIRE_TOKEN]);
-    await fn(map[SchemaEntity.POLICY]);
-    await fn(map[SchemaEntity.STANDARD_REGISTRY]);
-    await fn(map[SchemaEntity.WIPE_TOKEN]);
-    await fn(map[SchemaEntity.ISSUER]);
-    await fn(map[SchemaEntity.USER_ROLE]);
-    await fn(map[SchemaEntity.CHUNK]);
-    await fn(map[SchemaEntity.ACTIVITY_IMPACT]);
-    await fn(map[SchemaEntity.TOKEN_DATA_SOURCE]);
-}
-
-/**
- * Load schema
- * @param messageId
- * @param owner
- */
-async function loadSchema(messageId: string, owner: string) {
-    const log = new Logger();
-    try {
-        if (schemaCache[messageId]) {
-            return schemaCache[messageId];
-        }
-        const messageServer = new MessageServer(null, null);
-        log.info(`loadSchema: ${messageId}`, ['GUARDIAN_SERVICE']);
-        const message = await messageServer.getMessage<SchemaMessage>(messageId, MessageType.Schema);
-        log.info(`loadedSchema: ${messageId}`, ['GUARDIAN_SERVICE']);
-        const schemaToImport: any = {
-            uuid: message.uuid,
-            hash: '',
-            name: message.name,
-            description: message.description,
-            entity: message.entity as SchemaEntity,
-            status: SchemaStatus.PUBLISHED,
-            readonly: false,
-            system: false,
-            active: false,
-            document: message.getDocument(),
-            context: message.getContext(),
-            version: message.version,
-            creator: message.owner,
-            owner,
-            topicId: message.getTopicId(),
-            messageId,
-            documentURL: message.getDocumentUrl(UrlType.url),
-            contextURL: message.getContextUrl(UrlType.url),
-            iri: null,
-            codeVersion: message.codeVersion
-        }
-        SchemaHelper.updateIRI(schemaToImport);
-        log.info(`loadSchema end: ${messageId}`, ['GUARDIAN_SERVICE']);
-        schemaCache[messageId] = { ...schemaToImport };
-        return schemaToImport;
-    } catch (error) {
-        log.error(error, ['GUARDIAN_SERVICE']);
-        throw new Error(`Cannot load schema ${messageId}`);
-    }
-}
-
-/**
- * Get defs
- * @param schema
- */
-function getDefs(schema: ISchema) {
-    try {
-        let document: any = schema.document;
-        if (typeof document === 'string') {
-            document = JSON.parse(document);
-        }
-        if (!document.$defs) {
-            return [];
-        }
-        return Object.keys(document.$defs);
-    } catch (error) {
-        return [];
-    }
-}
-
-/**
- * Only unique
- * @param value
- * @param index
- * @param self
- */
-function onlyUnique(value: any, index: any, self: any): boolean {
-    return self.indexOf(value) === index;
-}
-
-/**
- * Check circular dependency in schema
- * @param schema Schema
- * @returns Does circular dependency exists
- */
-function checkForCircularDependency(schema: ISchema) {
-    return schema.document?.$defs && schema.document.$id
-        ? Object.keys(schema.document.$defs).includes(schema.document.$id)
-        : false;
-}
-
-/**
- * Increment schema version
- * @param iri
- * @param owner
- */
-export async function incrementSchemaVersion(iri: string, owner: string): Promise<SchemaCollection> {
-    if (!owner || !iri) {
-        throw new Error(`Invalid increment schema version parameter`);
-    }
-
-    const schema = await DatabaseServer.getSchema({ iri, owner });
-
-    if (!schema) {
-        return;
-    }
-
-    if (schema.status === SchemaStatus.PUBLISHED) {
-        return schema;
-    }
-
-    const { previousVersion } = SchemaHelper.getVersion(schema);
-    let newVersion = '1.0.0';
-    if (previousVersion) {
-        const schemas = await DatabaseServer.getSchemas({ uuid: schema.uuid });
-        const versions = [];
-        for (const element of schemas) {
-            const elementVersions = SchemaHelper.getVersion(element);
-            versions.push(elementVersions.version, elementVersions.previousVersion);
-        }
-        newVersion = SchemaHelper.incrementVersion(previousVersion, versions);
-    }
-    schema.version = newVersion;
-
-    return schema;
-}
-
-/**
- * Create schema
- * @param newSchema
- * @param owner
- */
-async function createSchema(newSchema: ISchema, owner: string, notifier: INotifier): Promise<SchemaCollection> {
-    if (checkForCircularDependency(newSchema)) {
-        throw new Error(`There is circular dependency in schema: ${newSchema.iri}`);
-    }
-    delete newSchema.id;
-    delete newSchema._id;
-    const users = new Users();
-    notifier.start('Resolve Hedera account');
-    const root = await users.getHederaAccount(owner);
-    notifier.completedAndStart('Save in DB');
-    if (newSchema) {
-        delete newSchema.status;
-    }
-    const schemaObject = DatabaseServer.createSchema(newSchema);
-    notifier.completedAndStart('Resolve Topic');
-    let topic: TopicConfig;
-    if (newSchema.topicId) {
-        topic = await TopicConfig.fromObject(await DatabaseServer.getTopicById(newSchema.topicId), true);
-    }
-
-    if (!topic) {
-        const topicHelper = new TopicHelper(root.hederaAccountId, root.hederaAccountKey);
-        topic = await topicHelper.create({
-            type: TopicType.SchemaTopic,
-            name: TopicType.SchemaTopic,
-            description: TopicType.SchemaTopic,
-            owner,
-            policyId: null,
-            policyUUID: null
-        });
-        await topic.saveKeys();
-        await DatabaseServer.saveTopic(topic.toObject());
-        await topicHelper.twoWayLink(topic, null, null);
-    }
-
-    SchemaHelper.updateIRI(schemaObject);
-    schemaObject.status = SchemaStatus.DRAFT;
-    schemaObject.topicId = topic.topicId;
-    schemaObject.iri = schemaObject.iri || `${schemaObject.uuid}`;
-    schemaObject.codeVersion = SchemaConverterUtils.VERSION;
-    const errorsCount = await DatabaseServer.getSchemasCount({
-        where: {
-            iri: {
-                $eq: schemaObject.iri
-            },
-            $or: [
-                {
-                    topicId: {
-                        $ne: schemaObject.topicId
-                    }
-                },
-                {
-                    uuid: {
-                        $ne: schemaObject.uuid
-                    }
-                }
-            ]
-        }
-    });
-    if (errorsCount > 0) {
-        throw new Error('Schema identifier already exist');
-    }
-
-    notifier.completedAndStart('Save to IPFS & Hedera');
-    const messageServer = new MessageServer(root.hederaAccountId, root.hederaAccountKey);
-    const message = new SchemaMessage(MessageAction.CreateSchema);
-    message.setDocument(schemaObject);
-    await messageServer.setTopicObject(topic).sendMessage(message);
-
-    notifier.completedAndStart('Update schema in DB');
-    const savedSchema = await DatabaseServer.saveSchema(schemaObject);
-    notifier.completed();
-    return savedSchema;
-}
-
-/**
- * Import schema by files
- * @param owner
- * @param files
- * @param topicId
- */
-export async function importSchemaByFiles(
-    owner: string,
-    files: ISchema[],
-    topicId: string,
-    notifier: INotifier
-): Promise<{
-    /**
-     * New schema uuid
-     */
-    schemasMap: any[];
-    /**
-     * Errors
-     */
-    errors: any[];
-}> {
-    notifier.start('Import schemas');
-    const uuidMap: Map<string, string> = new Map();
-    for (const file of files) {
-        const newUUID = GenerateUUIDv4();
-        const uuid = file.iri ? file.iri.substring(1) : null;
-        if (uuid) {
-            uuidMap.set(uuid, newUUID);
-        }
-        file.uuid = newUUID;
-        file.iri = '#' + newUUID;
-        file.documentURL = null;
-        file.contextURL = null;
-        file.messageId = null;
-        file.creator = owner;
-        file.owner = owner;
-        file.topicId = topicId;
-        file.status = SchemaStatus.DRAFT;
-    }
-
-    notifier.info(`Found ${files.length} schemas`);
-    for (const file of files) {
-        file.document = replaceValueRecursive(file.document, uuidMap);
-        file.context = replaceValueRecursive(file.context, uuidMap);
-        SchemaHelper.setVersion(file, '', '');
-    }
-
-    const parsedSchemas = files.map(item => new Schema(item, true));
-    const updatedSchemasMap = {};
-    const errors: any[] = [];
-    for (const file of files) {
-        const valid = fixSchemaDefsOnImport(file.iri, parsedSchemas, updatedSchemasMap);
-        if (!valid) {
-            errors.push({
-                uuid: file.uuid,
-                name: file.name,
-                error: 'invalid defs'
-            });
-        }
-    }
-
-    let num: number = 0;
-    for (let file of files) {
-        const parsedSchema = updatedSchemasMap[file.iri];
-        file.document = parsedSchema.document;
-        file = SchemaConverterUtils.SchemaConverter(file);
-        await createSchema(file, owner, emptyNotifier());
-        num++;
-        notifier.info(`Schema ${num} (${file.name || '-'}) created`);
-    }
-
-    const schemasMap: any[] = [];
-    uuidMap.forEach((v, k) => {
-        schemasMap.push({
-            oldUUID: k,
-            newUUID: v,
-            oldIRI: `#${k}`,
-            newIRI: `#${v}`
-        })
-    });
-
-    notifier.completed();
-    return { schemasMap, errors };
-}
-
-/**
- * Publish schema
- * @param item
- * @param version
- * @param messageServer
- * @param type
- */
-export async function publishSchema(
-    item: SchemaCollection,
-    messageServer: MessageServer,
-    type?: MessageAction
-): Promise<SchemaCollection> {
-    if (checkForCircularDependency(item)) {
-        throw new Error(`There is circular dependency in schema: ${item.iri}`);
-    }
-    const itemDocument = item.document;
-    const defsArray = itemDocument.$defs ? Object.values(itemDocument.$defs) : [];
-
-    const names = Object.keys(itemDocument.properties);
-    for (const name of names) {
-        const field = SchemaHelper.parseProperty(name, itemDocument.properties[name]);
-        if (!field.type) {
-            throw new Error(`Field type is not set. Field: ${name}`);
-        }
-        if (field.isRef && (!itemDocument.$defs || !itemDocument.$defs[field.type])) {
-            throw new Error(`Dependent schema not found: ${item.iri}. Field: ${name}`);
-        }
-    }
-
-    let additionalContexts: Map<string, any>;
-    if (itemDocument.$defs && itemDocument.$defs['#GeoJSON']) {
-        additionalContexts = new Map<string, any>();
-        additionalContexts.set('#GeoJSON', GeoJsonContext);
-    }
-
-    item.context = schemasToContext([...defsArray, itemDocument], additionalContexts);
-
-    const message = new SchemaMessage(type || MessageAction.PublishSchema);
-    message.setDocument(item);
-    const result = await messageServer
-        .sendMessage(message);
-
-    const messageId = result.getId();
-    const topicId = result.getTopicId();
-    const contextUrl = result.getContextUrl(UrlType.url);
-    const documentUrl = result.getDocumentUrl(UrlType.url);
-
-    item.status = SchemaStatus.PUBLISHED;
-    item.documentURL = documentUrl;
-    item.contextURL = contextUrl;
-    item.messageId = messageId;
-    item.topicId = topicId;
-
-    SchemaHelper.updateIRI(item);
-
-    return item;
-}
-
-/**
- * Publish system schema
- * @param item
- * @param messageServer
- * @param type
- * @param notifier
- */
-export async function publishSystemSchema(
-    item: SchemaCollection,
-    messageServer: MessageServer,
-    type?: MessageAction,
-    notifier?: INotifier
-): Promise<SchemaCollection> {
-    delete item.id;
-    delete item._id;
-    item.readonly = true;
-    item.system = false;
-    item.active = false;
-    item.version = undefined;
-    item.topicId = messageServer.getTopic();
-    SchemaHelper.setVersion(item, undefined, undefined);
-    const result = await publishSchema(item, messageServer, type);
-    if (notifier) {
-        notifier.info(`Schema ${result.name || '-'} published`);
-    }
-    return result;
-}
-
-/**
- * Publish system schemas
- * @param systemSchemas
- * @param messageServer
- * @param owner
- * @param notifier
- */
-export async function publishSystemSchemas(
-    systemSchemas: SchemaCollection[],
-    messageServer: MessageServer,
-    owner: string,
-    notifier: INotifier
-): Promise<void> {
-    const tasks = [];
-    for (const schema of systemSchemas) {
-        if (schema) {
-            schema.creator = owner;
-            schema.owner = owner;
-            tasks.push(publishSystemSchema(
-                schema,
-                messageServer,
-                MessageAction.PublishSystemSchema,
-                notifier
-            ));
-        }
-    }
-    const items = await Promise.all(tasks);
-    for (const schema of items) {
-        await DatabaseServer.createAndSaveSchema(schema);
-    }
-}
-
-/**
- * Update defs in related schemas
- * @param schemaId Schema id
- */
-async function updateSchemaDefs(schemaId: string, oldSchemaId?: string) {
-    if (!schemaId) {
-        return;
-    }
-
-    const schema = await DatabaseServer.getSchema({ iri: schemaId });
-    if (!schema) {
-        throw new Error(`Can not find schema ${schemaId}`);
-    }
-
-    const schemaDocument = schema.document;
-    if (!schemaDocument) {
-        return;
-    }
-
-    const schemaDefs = schema.document.$defs;
-    delete schemaDocument.$defs;
-
-    const filters = {};
-    filters[`document.$defs.${oldSchemaId || schemaId}`] = { $exists: true };
-    const relatedSchemas = await DatabaseServer.getSchemas(filters);
-    for (const rSchema of relatedSchemas) {
-        if (oldSchemaId) {
-            let document = JSON.stringify(rSchema.document) as string;
-            document = document.replaceAll(oldSchemaId.substring(1), schemaId.substring(1));
-            rSchema.document = JSON.parse(document);
-        }
-        rSchema.document.$defs[schemaId] = schemaDocument;
-        if (schemaDefs) {
-            for (const def of Object.keys(schemaDefs)) {
-                rSchema.document.$defs[def] = schemaDefs[def];
-            }
-        }
-    }
-    await DatabaseServer.updateSchemas(relatedSchemas);
-}
-
-/**
- * Update schema document
- * @param schema Schema
- */
-async function updateSchemaDocument(schema: SchemaCollection): Promise<void> {
-    if (!schema) {
-        throw new Error(`There is no schema to update document`);
-    }
-    const allSchemasInTopic = await DatabaseServer.getSchemas({
-        topicId: schema.topicId,
-    });
-
-    const allParsedSchemas = allSchemasInTopic.map(item => new Schema(item));
-    const parsedSchema = new Schema(schema, true);
-    parsedSchema.update(parsedSchema.fields, parsedSchema.conditions);
-    parsedSchema.updateRefs(allParsedSchemas);
-    schema.document = parsedSchema.document;
-    await DatabaseServer.updateSchema(schema.id, schema);
-}
-
-/**
- * Fixing defs in importing schemas
- * @param iri Schema iri
- * @param schemas Schemas
- * @param map Map of updated schemas
- */
-function fixSchemaDefsOnImport(iri: string, schemas: Schema[], map: any): boolean {
-    if (map[iri]) {
-        return true;
-    }
-    const schema = schemas.find(s => s.iri === iri);
-    if (!schema) {
-        return false;
-    }
-    let valid = true;
-    for (const field of schema.fields) {
-        if (field.isRef) {
-            const fieldValid = fixSchemaDefsOnImport(field.type, schemas, map);
-            if (!fieldValid) {
-                field.type = null;
-            }
-            valid = valid && fieldValid;
-        }
-    }
-    schema.update(schema.fields, schema.conditions);
-    schema.updateRefs(schemas);
-    map[iri] = schema;
-    return valid;
-}
-
-/**
- * Publishing schemas in defs
- * @param defs Definitions
- * @param owner Owner
- * @param root HederaAccount
- */
-export async function publishDefsSchemas(defs: any, owner: string, root: IRootConfig) {
-    if (!defs) {
-        return;
-    }
-
-    const schemasIdsInDocument = Object.keys(defs);
-    for (const schemaId of schemasIdsInDocument) {
-        let schema = await DatabaseServer.getSchema({
-            iri: schemaId
-        });
-        if (schema && schema.status !== SchemaStatus.PUBLISHED) {
-            schema = await incrementSchemaVersion(schema.iri, owner);
-            await findAndPublishSchema(schema.id, schema.version, owner, root, emptyNotifier());
-        }
-    }
-}
-
-/**
- * Find and publish schema
- * @param id
- * @param version
- * @param owner
- * @param root
- * @param notifier
- */
-export async function findAndPublishSchema(
-    id: string,
-    version: string,
-    owner: string,
-    root: IRootConfig,
-    notifier: INotifier
-): Promise<SchemaCollection> {
-    notifier.start('Load schema');
-
-    let item = await DatabaseServer.getSchema(id);
-    if (!item) {
-        throw new Error(`Schema not found: ${id}`);
-    }
-    if (item.creator !== owner) {
-        throw new Error('Invalid owner');
-    }
-    if (!item.topicId) {
-        throw new Error('Invalid topicId');
-    }
-    if (item.status === SchemaStatus.PUBLISHED) {
-        throw new Error('Invalid status');
-    }
-
-    notifier.completedAndStart('Publishing related schemas');
-    const oldSchemaId = item.document?.$id;
-    await publishDefsSchemas(item.document?.$defs, owner, root);
-    item = await DatabaseServer.getSchema(id);
-
-    notifier.completedAndStart('Resolve topic');
-    const topic = await TopicConfig.fromObject(await DatabaseServer.getTopicById(item.topicId), true);
-    const messageServer = new MessageServer(root.hederaAccountId, root.hederaAccountKey)
-        .setTopicObject(topic);
-    notifier.completedAndStart('Publish schema');
-
-    SchemaHelper.updateVersion(item, version);
-    item = await publishSchema(item, messageServer, MessageAction.PublishSchema);
-
-    notifier.completedAndStart('Update in DB');
-    await updateSchemaDocument(item);
-    await updateSchemaDefs(item.document?.$id, oldSchemaId);
-    notifier.completed();
-    return item;
-}
-
-/**
- * Find and publish schema
- * @param item
- * @param version
- * @param owner
- */
-export async function findAndDryRunSchema(item: SchemaCollection, version: string, owner: string): Promise<SchemaCollection> {
-    if (item.creator !== owner) {
-        throw new Error('Invalid owner');
-    }
-
-    if (!item.topicId) {
-        throw new Error('Invalid topicId');
-    }
-
-    if (item.status === SchemaStatus.PUBLISHED) {
-        throw new Error('Invalid status');
-    }
-
-    const itemDocument = item.document;
-    const defsArray = itemDocument.$defs ? Object.values(itemDocument.$defs) : [];
-
-    const names = Object.keys(itemDocument.properties);
-    for (const name of names) {
-        const field = SchemaHelper.parseProperty(name, itemDocument.properties[name]);
-        if (!field.type) {
-            throw new Error(`Field type is not set. Field: ${name}`);
-        }
-        if (field.isRef && (!itemDocument.$defs || !itemDocument.$defs[field.type])) {
-            throw new Error(`Dependent schema not found: ${item.iri}. Field: ${name}`);
-        }
-    }
-    let additionalContexts: Map<string, any>;
-    if (itemDocument.$defs && itemDocument.$defs['#GeoJSON']) {
-        additionalContexts = new Map<string, any>();
-        additionalContexts.set('#GeoJSON', GeoJsonContext);
-    }
-
-    item.context = schemasToContext([...defsArray, itemDocument], additionalContexts);
-    // item.status = SchemaStatus.PUBLISHED;
-
-    SchemaHelper.updateIRI(item);
-    await DatabaseServer.updateSchema(item.id, item);
-    return item;
-}
-
-/**
- * Import schemas by messages
- * @param owner
- * @param messageIds
- * @param topicId
- * @param notifier
- */
-async function importSchemasByMessages(
-    owner: string,
-    messageIds: string[],
-    topicId: string,
-    notifier: INotifier
-): Promise<{
-    /**
-     * New schema uuid
-     */
-    schemasMap: any[];
-    /**
-     * Errors
-     */
-    errors: any[];
-}> {
-    notifier.start('Load schema files');
-    const files: ISchema[] = [];
-    for (const messageId of messageIds) {
-        const newSchema = await loadSchema(messageId, null);
-        files.push(newSchema);
-    }
-    notifier.completed();
-    return await importSchemaByFiles(owner, files, topicId, notifier);
-}
-
-/**
- * Prepare schema for preview
- * @param messageIds
- * @param notifier
- */
-async function prepareSchemaPreview(messageIds: string[], notifier: INotifier): Promise<any[]> {
-    notifier.start('Load schema file');
-    const result = [];
-    for (const messageId of messageIds) {
-        const schema = await loadSchema(messageId, null);
-        result.push(schema);
-    }
-
-    notifier.completedAndStart('Parse schema');
-    const messageServer = new MessageServer(null, null);
-    const uniqueTopics = result.map(res => res.topicId).filter(onlyUnique);
-    const anotherSchemas: SchemaMessage[] = [];
-    for (const topicId of uniqueTopics) {
-        const anotherVersions = await messageServer.getMessages<SchemaMessage>(
-            topicId, MessageType.Schema, MessageAction.PublishSchema
-        );
-        for (const ver of anotherVersions) {
-            anotherSchemas.push(ver);
-        }
-    }
-
-    notifier.completedAndStart('Verifying');
-    for (const schema of result) {
-        if (!schema.version) {
-            continue;
-        }
-        const newVersions = [];
-        const topicMessages = anotherSchemas.filter(item => item.uuid === schema.uuid);
-        for (const topicMessage of topicMessages) {
-            if (topicMessage.version &&
-                ModelHelper.versionCompare(topicMessage.version, schema.version) === 1) {
-                newVersions.push({
-                    messageId: topicMessage.getId(),
-                    version: topicMessage.version
-                });
-            }
-        }
-        if (newVersions && newVersions.length !== 0) {
-            schema.newVersions = newVersions.reverse();
-        }
-    }
-    notifier.completed();
-    return result;
-}
-
-/**
- * Delete schema
- * @param schemaId Schema ID
- * @param notifier Notifier
- */
-export async function deleteSchema(schemaId: any, notifier: INotifier) {
-    if (!schemaId) {
-        return;
-    }
-
-    const item = await DatabaseServer.getSchema(schemaId);
-    if (!item) {
-        throw new Error('Schema not found');
-    }
-    if (item.status !== SchemaStatus.DRAFT) {
-        throw new Error('Schema is not in draft status');
-    }
-
-    notifier.info(`Delete schema ${item.name}`);
-    if (item.topicId) {
-        const topic = await TopicConfig.fromObject(await DatabaseServer.getTopicById(item.topicId), true);
-        if (topic) {
-            const users = new Users();
-            const root = await users.getHederaAccount(item.owner);
-            const messageServer = new MessageServer(root.hederaAccountId, root.hederaAccountKey);
-            const message = new SchemaMessage(MessageAction.DeleteSchema);
-            message.setDocument(item);
-            await messageServer.setTopicObject(topic)
-                .sendMessage(message);
-        }
-    }
-    await DatabaseServer.deleteSchemas(item.id);
-}
-=======
-    RunFunctionAsync
-} from '@guardian/common';
-import { DatabaseServer } from '@database-modules';
 import { emptyNotifier, initNotifier } from '@helpers/notifier';
 import {
     checkForCircularDependency,
@@ -857,7 +32,6 @@
 } from './helpers/schema-import-export-helper';
 import { findAndPublishSchema } from './helpers/schema-publish-helper';
 import { getPageOptions } from './helpers/api-helper';
->>>>>>> a66fef83
 
 /**
  * Connect to the message broker methods of working with schemas.
