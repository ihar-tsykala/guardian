import { DidDocumentStatus, MessageAPI, SchemaEntity, TopicType, WorkerTaskType } from '@guardian/interfaces';
import { ApiResponse } from '../api/helpers/api-response.js';
import {
    CommonDidDocument,
    DatabaseServer,
    Environment,
    HederaBBSMethod,
    HederaDid,
    HederaEd25519Method,
    IAuthUser,
    KeyType,
    MessageError,
    MessageResponse,
    PinoLogger,
    RunFunctionAsync,
    Users,
    VcHelper,
    Wallet,
    Workers,
    UserMessage
} from '@guardian/common';
import { emptyNotifier, initNotifier } from '../helpers/notifier.js';
import { RestoreDataFromHedera } from '../helpers/restore-data-from-hedera.js';
import { Controller, Module } from '@nestjs/common';
import { ClientsModule, Transport } from '@nestjs/microservices';
import { AccountId, PrivateKey } from '@hashgraph/sdk';
<<<<<<< HEAD
import { serDefaultRole } from './permission.service.js';

interface IFireblocksConfig {
    fireBlocksVaultId: string;
    fireBlocksAssetId: string;
    fireBlocksApiKey: string;
    fireBlocksPrivateiKey: string;
}

/**
 * User credentials
 */
interface ICredentials {
    entity: SchemaEntity,
    parent: string,
    hederaAccountId: string,
    hederaAccountKey: string,
    vcDocument: any,
    didDocument: any,
    didKeys: IDidKey[],
    useFireblocksSigning: boolean,
    fireblocksConfig: IFireblocksConfig,
}

/**
 * User credentials
 */
interface IDidKey {
    id: string,
    key: string
}

/**
 * Get global topic
 */
// tslint:disable-next-line:completed-docs
async function getGlobalTopic(): Promise<TopicConfig | null> {
    try {
        const dataBaseServer = new DatabaseServer();

        const topicId = await dataBaseServer.findOne(Settings, {
            name: 'INITIALIZATION_TOPIC_ID'
        });
        const topicKey = await dataBaseServer.findOne(Settings, {
            name: 'INITIALIZATION_TOPIC_KEY'
        });
        const INITIALIZATION_TOPIC_ID = topicId?.value || process.env.INITIALIZATION_TOPIC_ID;
        const INITIALIZATION_TOPIC_KEY = topicKey?.value || process.env.INITIALIZATION_TOPIC_KEY;
        return new TopicConfig({ topicId: INITIALIZATION_TOPIC_ID }, null, INITIALIZATION_TOPIC_KEY);
    } catch (error) {
        console.error(error);
        return null;
    }
}
/**
 * Set up user profile
 * @param username
 * @param profile
 * @param notifier
 * @param logger
 */
async function setupUserProfile(
    username: string,
    profile: ICredentials,
    notifier: INotifier,
    logger: PinoLogger
): Promise<string> {
    const users = new Users();
    const wallet = new Wallet();

    notifier.start('Get user');
    const user = await users.getUser(username);
    if (user.did) {
        throw new Error('User DID already exists');
    }
    notifier.completed();
    let did: string;
    if (user.role === UserRole.STANDARD_REGISTRY) {
        profile.entity = SchemaEntity.STANDARD_REGISTRY;
        did = await createUserProfile(profile, notifier, user, logger);
    } else if (user.role === UserRole.USER) {
        profile.entity = SchemaEntity.USER;
        did = await createUserProfile(profile, notifier, user, logger);
    } else {
        throw new Error('Unknown user role.');
    }

    notifier.start('Update user');
    await users.updateCurrentUser(username, {
        did,
        parent: profile.parent,
        parents: [profile.parent],
        hederaAccountId: profile.hederaAccountId,
        useFireblocksSigning: profile.useFireblocksSigning
    });

    notifier.completedAndStart('Update permissions');
    if (user.role === UserRole.USER) {
        const changeRole = await users.setDefaultUserRole(username, profile.parent);
        await serDefaultRole(changeRole, EntityOwner.sr(null, profile.parent))
    }

    notifier.completedAndStart('Set up wallet');
    await wallet.setKey(user.walletToken, KeyType.KEY, did, profile.hederaAccountKey);
    if (profile.useFireblocksSigning) {
        await wallet.setKey(user.walletToken, KeyType.FIREBLOCKS_KEY, did, JSON.stringify(profile.fireblocksConfig));
    }
    notifier.completed();

    return did;
}

async function validateCommonDid(json: string | any, keys: IDidKey[]): Promise<CommonDidDocument> {
    const vcHelper = new VcHelper();
    if (!Array.isArray(keys)) {
        throw new Error(`Invalid did document or keys.`);
    }
    const document = CommonDidDocument.from(json);
    for (const item of keys) {
        const method = document.getMethodByName(item.id);
        if (method) {
            method.setPrivateKey(item.key);
            if (!(await vcHelper.validateKey(method))) {
                throw new Error(`Invalid did document or keys.`);
            }
        } else {
            throw new Error(`Invalid did document or keys.`);
        }
    }
    for (const type of [HederaBBSMethod.TYPE, HederaEd25519Method.TYPE]) {
        const verificationMethod = document.getMethodByType(type);
        if (!verificationMethod) {
            throw new Error(`Invalid did document or keys.`);
        }
        if (!verificationMethod.hasPrivateKey()) {
            throw new Error(`Invalid did document or keys.`);
        }
    }
    return document;
}

async function checkAndPublishSchema(
    entity: SchemaEntity,
    topicConfig: TopicConfig,
    userDID: string,
    srUser: IOwner,
    messageServer: MessageServer,
    logger: PinoLogger,
    notifier: INotifier
): Promise<void> {
    const dataBaseServer = new DatabaseServer();

    let schema = await dataBaseServer.findOne(SchemaCollection, {
        entity,
        readonly: true,
        topicId: topicConfig.topicId
    });
    if (!schema) {
        schema = await dataBaseServer.findOne(SchemaCollection,{
            entity,
            system: true,
            active: true
        });
        if (schema) {
            notifier.info(`Publish System Schema (${entity})`);
            logger.info(`Publish System Schema (${entity})`, ['GUARDIAN_SERVICE']);
            schema.creator = userDID;
            schema.owner = userDID;
            const item = await publishSystemSchema(schema, srUser, messageServer, MessageAction.PublishSystemSchema, notifier);
            await dataBaseServer.save(SchemaCollection, item);
        }
    }
}

/**
 * Create user profile
 * @param profile
 * @param notifier
 * @param user
 * @param logger
 */
async function createUserProfile(
    profile: ICredentials,
    notifier: INotifier,
    user: IAuthUser,
    logger: PinoLogger
): Promise<string> {
    const {
        hederaAccountId,
        hederaAccountKey,
        parent,
        vcDocument,
        didDocument,
        didKeys,
        entity,
        useFireblocksSigning,
        fireblocksConfig
    } = profile;
    let signOptions: ISignOptions = {
        signType: SignType.INTERNAL
    }
    if (useFireblocksSigning) {
        signOptions = {
            signType: SignType.FIREBLOCKS,
            data: {
                apiKey: fireblocksConfig.fireBlocksApiKey,
                privateKey: fireblocksConfig.fireBlocksPrivateiKey,
                assetId: fireblocksConfig.fireBlocksAssetId,
                vaultId: fireblocksConfig.fireBlocksVaultId
            }
        }
    }
    const messageServer = new MessageServer(hederaAccountId, hederaAccountKey, signOptions);
    console.log('hederaAccountId', hederaAccountId);

    // ------------------------
    // <-- Check hedera key
    // ------------------------
    try {
        const workers = new Workers();
        AccountId.fromString(hederaAccountId);
        PrivateKey.fromString(hederaAccountKey);
        await workers.addNonRetryableTask({
            type: WorkerTaskType.GET_USER_BALANCE,
            data: { hederaAccountId, hederaAccountKey }
        }, 20, user.id.toString());
    } catch (error) {
        throw new Error(`Invalid Hedera account or key.`);
    }
    // ------------------------
    // Check hedera key -->
    // ------------------------

    // ------------------------
    // <-- Resolve topic
    // ------------------------
    notifier.start('Resolve topic');
    let topicConfig: TopicConfig = null;
    let newTopic: Topic = null;
    const globalTopic = await getGlobalTopic();

    const dataBaseServer = new DatabaseServer();

    notifier.info('Create user topic');
    logger.info('Create User Topic', ['GUARDIAN_SERVICE']);
    const topicHelper = new TopicHelper(hederaAccountId, hederaAccountKey, signOptions);
    topicConfig = await topicHelper.create({
        type: TopicType.UserTopic,
        name: TopicType.UserTopic,
        description: TopicType.UserTopic,
        owner: null,
        policyId: null,
        policyUUID: null
    });
    await topicHelper.oneWayLink(topicConfig, globalTopic, user.id.toString());
    newTopic = await dataBaseServer.save(Topic, topicConfig.toObject());

    messageServer.setTopicObject(topicConfig);
    // ------------------------
    // Resolve topic -->
    // ------------------------

    // ------------------------
    // <-- Publish DID Document
    // ------------------------
    notifier.completedAndStart('Publish DID Document');
    logger.info('Create DID Document', ['GUARDIAN_SERVICE']);

    const vcHelper = new VcHelper();
    let currentDidDocument: CommonDidDocument
    if (didDocument) {
        currentDidDocument = await validateCommonDid(didDocument, didKeys);
    } else {
        currentDidDocument = await vcHelper.generateNewDid(topicConfig.topicId, hederaAccountKey);
    }
    const userDID = currentDidDocument.getDid();

    const existingUser = await dataBaseServer.findOne(DidDocumentCollection, { did: userDID });
    if (existingUser) {
        notifier.completedAndStart('User restored');
        notifier.completed();
        return userDID;
    }

    const didRow = await vcHelper.saveDidDocument(currentDidDocument, user);

    try {
        const didMessage = new DIDMessage(MessageAction.CreateDID);
        didMessage.setDocument(currentDidDocument);
        const didMessageResult = await messageServer
            .setTopicObject(topicConfig)
            .sendMessage(didMessage, true, null, user.id.toString())
        didRow.status = DidDocumentStatus.CREATE;
        didRow.messageId = didMessageResult.getId();
        didRow.topicId = didMessageResult.getTopicId();
        await dataBaseServer.update(DidDocumentCollection, null, didRow);
    } catch (error) {
        logger.error(error, ['GUARDIAN_SERVICE']);
        // didRow.status = DidDocumentStatus.FAILED;
        // await new DataBaseHelper(DidDocumentCollection).update(didRow);
    }
    // ------------------------
    // Publish DID Document -->
    // ------------------------

    // ------------------
    // <-- Publish Schema
    // ------------------
    notifier.completedAndStart('Publish Schema');
    let schemaObject: Schema;
    try {
        const srUser: IOwner = EntityOwner.sr(user.id.toString(), userDID);
        await checkAndPublishSchema(
            SchemaEntity.STANDARD_REGISTRY,
            topicConfig,
            userDID,
            srUser,
            messageServer,
            logger,
            notifier
        );
        await checkAndPublishSchema(
            SchemaEntity.USER,
            topicConfig,
            userDID,
            srUser,
            messageServer,
            logger,
            notifier
        );
        await checkAndPublishSchema(
            SchemaEntity.RETIRE_TOKEN,
            topicConfig,
            userDID,
            srUser,
            messageServer,
            logger,
            notifier
        );
        await checkAndPublishSchema(
            SchemaEntity.ROLE,
            topicConfig,
            userDID,
            srUser,
            messageServer,
            logger,
            notifier
        );
        await checkAndPublishSchema(
            SchemaEntity.USER_PERMISSIONS,
            topicConfig,
            userDID,
            srUser,
            messageServer,
            logger,
            notifier
        );
        if (entity) {
            const schema = await dataBaseServer.findOne(SchemaCollection, {
                entity,
                readonly: true,
                topicId: topicConfig.topicId
            });
            if (schema) {
                schemaObject = new Schema(schema);
            }
        }
    } catch (error) {
        logger.error(error, ['GUARDIAN_SERVICE']);
    }
    // ------------------
    // Publish Schema -->
    // ------------------

    // -----------------------
    // <-- Publish VC Document
    // -----------------------
    notifier.completedAndStart('Publish VC Document');
    if (vcDocument) {
        logger.info('Create VC Document', ['GUARDIAN_SERVICE']);

        let credentialSubject: any = { ...vcDocument };
        credentialSubject.id = userDID;
        if (schemaObject) {
            credentialSubject = SchemaHelper.updateObjectContext(schemaObject, credentialSubject);
        }

        const vcObject = await vcHelper.createVerifiableCredential(credentialSubject, currentDidDocument, null, null);
        const vcMessage = new VCMessage(MessageAction.CreateVC);
        vcMessage.setDocument(vcObject);
        const vcDoc = await dataBaseServer.save(VcDocumentCollection, {
            hash: vcMessage.hash,
            owner: userDID,
            document: vcMessage.document,
            type: schemaObject?.entity
        });

        try {
            const vcMessageResult = await messageServer
                .setTopicObject(topicConfig)
                .sendMessage(vcMessage, true, null, user.id.toString());
            vcDoc.hederaStatus = DocumentStatus.ISSUE;
            vcDoc.messageId = vcMessageResult.getId();
            vcDoc.topicId = vcMessageResult.getTopicId();
            await dataBaseServer.update(VcDocumentCollection, null, vcDoc);
        } catch (error) {
            logger.error(error, ['GUARDIAN_SERVICE']);
            vcDoc.hederaStatus = DocumentStatus.FAILED;
            await dataBaseServer.update(VcDocumentCollection, null, vcDoc);
        }
    }
    // -----------------------
    // Publish VC Document -->
    // -----------------------

    notifier.completedAndStart('Save changes');
    if (newTopic) {
        newTopic.owner = userDID;
        newTopic.parent = globalTopic?.topicId;
        await dataBaseServer.update(Topic, null, newTopic);
        topicConfig.owner = userDID;
        topicConfig.parent = globalTopic?.topicId;
        await topicConfig.saveKeysByUser(user);
    }

    if (globalTopic && newTopic) {
        const attributes = vcDocument ? { ...vcDocument } : {};
        delete attributes.type;
        delete attributes['@context'];
        const regMessage = new RegistrationMessage(MessageAction.Init);
        regMessage.setDocument(userDID, topicConfig?.topicId, attributes);
        await messageServer
            .setTopicObject(globalTopic)
            .sendMessage(regMessage, true, null, user.id.toString())
    }

    // -----------------------
    // Publish Role Document -->
    // -----------------------
    if (user.role === UserRole.STANDARD_REGISTRY) {
        messageServer.setTopicObject(topicConfig);
        await createDefaultRoles(user.id.toString(), userDID, currentDidDocument, messageServer, notifier);
    }

    notifier.completed();
    return userDID;
}

/**
 * Create default roles
 * @param did
 * @param didDocument
 * @param messageServer
 * @param notifier
 */
async function createDefaultRoles(
    userId: string,
    did: string,
    didDocument: CommonDidDocument,
    messageServer: MessageServer,
    notifier: INotifier
): Promise<void> {
    notifier.completedAndStart('Create roles');
    const owner = EntityOwner.sr(userId, did);
    const users = new Users();
    const vcHelper = new VcHelper();
    const roles = [{
        name: 'Default policy user',
        description: 'Default policy user',
        permissions: DefaultRoles,
    }, {
        name: 'Policy Approver',
        description: '',
        permissions: [
            Permissions.ANALYTIC_POLICY_READ,
            Permissions.POLICIES_POLICY_READ,
            Permissions.ANALYTIC_MODULE_READ,
            Permissions.ANALYTIC_TOOL_READ,
            Permissions.ANALYTIC_SCHEMA_READ,
            Permissions.POLICIES_POLICY_REVIEW,
            Permissions.SCHEMAS_SCHEMA_READ,
            Permissions.MODULES_MODULE_READ,
            Permissions.TOOLS_TOOL_READ,
            Permissions.TOKENS_TOKEN_READ,
            Permissions.ARTIFACTS_FILE_READ,
            Permissions.SETTINGS_THEME_READ,
            Permissions.SETTINGS_THEME_CREATE,
            Permissions.SETTINGS_THEME_UPDATE,
            Permissions.SETTINGS_THEME_DELETE,
            Permissions.TAGS_TAG_READ,
            Permissions.TAGS_TAG_CREATE,
            Permissions.SUGGESTIONS_SUGGESTIONS_READ,
            Permissions.ACCESS_POLICY_ASSIGNED
        ]
    }, {
        name: 'Policy Manager',
        description: '',
        permissions: [
            Permissions.ANALYTIC_DOCUMENT_READ,
            Permissions.POLICIES_POLICY_MANAGE,
            Permissions.POLICIES_POLICY_READ,
            Permissions.TOKENS_TOKEN_MANAGE,
            Permissions.TOKENS_TOKEN_READ,
            Permissions.ACCOUNTS_ACCOUNT_READ,
            Permissions.TAGS_TAG_READ,
            Permissions.TAGS_TAG_CREATE,
            Permissions.ACCESS_POLICY_ASSIGNED_AND_PUBLISHED
        ]
    }, {
        name: 'Policy User',
        description: '',
        permissions: DefaultRoles,
    }];
    const ids: string[] = [];
    const dataBaseServer = new DatabaseServer();

    const vcDocumentCollectionObjects = []

    for (const config of roles) {
        notifier.info(`Create role (${config.name})`);
        const role = await users.createRole(config, owner);
        let credentialSubject: any = {
            id: GenerateUUIDv4(),
            uuid: role.uuid,
            name: role.name,
            description: role.description,
            permissions: role.permissions
        }

        const schema = await dataBaseServer.findOne(SchemaCollection, {
            entity: SchemaEntity.ROLE,
            readonly: true,
            topicId: messageServer.getTopic()
        });
        const schemaObject = new Schema(schema);
        if (schemaObject) {
            credentialSubject = SchemaHelper.updateObjectContext(
                schemaObject,
                credentialSubject
            );
        }
        const document = await vcHelper.createVerifiableCredential(credentialSubject, didDocument, null, null);
        const message = new GuardianRoleMessage(MessageAction.CreateRole);
        message.setRole(credentialSubject);
        message.setDocument(document);
        await messageServer.sendMessage(message, true, null, userId);

        vcDocumentCollectionObjects.push({
            hash: message.hash,
            owner: owner.owner,
            creator: owner.creator,
            document: message.document,
            type: SchemaEntity.ROLE,
            documentFields: [
                'credentialSubject.0.id',
                'credentialSubject.0.name',
                'credentialSubject.0.uuid'
            ],
        })

        ids.push(role.id);
    }
    await dataBaseServer.saveMany(VcDocumentCollection, vcDocumentCollectionObjects);

    await users.setDefaultRole(ids[0], owner.creator);
}
=======
import { setupUserProfile, validateCommonDid } from './helpers/profile-helper.js';
>>>>>>> c20abe13

@Controller()
export class ProfileController {
}

/**
 * Connect to the message broker methods of working with Address books.
 */
export function profileAPI(logger: PinoLogger) {
    ApiResponse(MessageAPI.GET_BALANCE,
        async (msg: {
            user: IAuthUser,
            username: string
        }) => {
            try {
                const { username, user } = msg;
                const users = new Users();
                const workers = new Workers();
                const target = await users.getUser(username, user.id);

                if (!target) {
                    return new MessageResponse(null);
                }

                if (!target.hederaAccountId) {
                    return new MessageResponse(null);
                }

                const balance = await workers.addNonRetryableTask({
                    type: WorkerTaskType.GET_USER_BALANCE_REST,
                    data: {
                        hederaAccountId: target.hederaAccountId
                    }
                }, 20, user.id);
                return new MessageResponse({
                    balance,
                    unit: 'Hbar',
                    user: target ? {
                        username: target.username,
                        did: target.did
                    } : null
                });
            } catch (error) {
                await logger.error(error, ['GUARDIAN_SERVICE'], msg?.user?.id);
                console.error(error);
                return new MessageError(error, 500);
            }
        });

    ApiResponse(MessageAPI.GET_USER_BALANCE,
        async (msg: {
            user: IAuthUser,
            username: string
        }) => {
            try {
                const { username, user } = msg;

                const users = new Users();
                const workers = new Workers();

                const target = await users.getUser(username, user.id);

                if (!target) {
                    return new MessageResponse('Invalid Account');
                }

                if (!target.hederaAccountId) {
                    return new MessageResponse('Invalid Hedera Account Id');
                }

                const balance = await workers.addNonRetryableTask({
                    type: WorkerTaskType.GET_USER_BALANCE_REST,
                    data: {
                        hederaAccountId: target.hederaAccountId
                    }
                }, 20, target.id.toString());

                return new MessageResponse(balance);
            } catch (error) {
                await logger.error(error, ['GUARDIAN_SERVICE'], msg?.user?.id);
                console.error(error);
                return new MessageError(error, 500);
            }
        });

    ApiResponse(MessageAPI.USER_UPDATE_STANDARD_REGISTRY,
        async (msg: { username: string, standardRegistryDid: string }) => {
            try {
                const { username, standardRegistryDid } = msg;
                const users = new Users();
                await users.updateUserParent(username, standardRegistryDid);
                return new MessageResponse(username);
            } catch (error) {
                await logger.error(error, ['GUARDIAN_SERVICE']);
                console.error(error);
                return new MessageError(error, 500);
            }
        });
    
    ApiResponse(MessageAPI.USER_ADD_STANDARD_REGISTRY,
        async (msg: { username: string, standardRegistryDids: string[] }) => {
            try {
                const { username, standardRegistryDids } = msg;
                const users = new Users();

                for (const standardRegistryDid of standardRegistryDids) {
                    await users.addUserParent(username, standardRegistryDid);
                    const user = await users.getUser(username);

                    const row = await new DatabaseServer().findOne(Topic, {
                        owner: standardRegistryDid,
                        type: TopicType.UserTopic
                    });
                    const userTopic = await new DatabaseServer().findOne(Topic, {
                        owner: user.did,
                        type: TopicType.UserTopic
                    });
                    const topicConfig = await TopicConfig.fromObject(row, true);
                    
                    const root = await users.getHederaAccount(user.did);
                    const messageServer = new MessageServer(root.hederaAccountId, root.hederaAccountKey, root.signOptions);
                    messageServer.setTopicObject(topicConfig);

                    const message = new UserMessage(MessageAction.AddParent);
                    message.setDocument({...user, topicId: userTopic.topicId});
                    await messageServer.sendMessage(message);
                }
                
                return new MessageResponse(standardRegistryDids);
            } catch (error) {
                await logger.error(error, ['GUARDIAN_SERVICE']);
                console.error(error);
                return new MessageError(error, 500);
            }
        });

            
    ApiResponse(MessageAPI.CREATE_USER_PROFILE_COMMON,
        async (msg: {
            user: IAuthUser,
            username: string,
            profile: any
        }) => {
            try {
                const { username, profile, user } = msg;
                const did = await setupUserProfile(username, profile, emptyNotifier(), logger, user.id);
                return new MessageResponse(did);
            } catch (error) {
                await logger.error(error, ['GUARDIAN_SERVICE'], msg?.user?.id);
                console.error(error);
                return new MessageError(error, 500);
            }
        });

    ApiResponse(MessageAPI.CREATE_USER_PROFILE_COMMON_ASYNC,
        async (msg: {
            user: IAuthUser,
            username: string,
            profile: any,
            task: any
        }) => {
            const { user, username, profile, task } = msg;
            const notifier = await initNotifier(task);

            RunFunctionAsync(async () => {
                const did = await setupUserProfile(username, profile, notifier, logger, user.id);
                notifier.result(did);
            }, async (error) => {
                await logger.error(error, ['GUARDIAN_SERVICE'], user.id);
                notifier.error(error);
            });

            return new MessageResponse(task);
        });

    ApiResponse(MessageAPI.RESTORE_USER_PROFILE_COMMON_ASYNC,
        async (msg: {
            user: IAuthUser,
            username: string,
            profile: any,
            task: any
        }) => {
            const { user, username, profile, task } = msg;
            const notifier = await initNotifier(task);

            RunFunctionAsync(async () => {
                if (!profile) {
                    notifier.error('Invalid profile');
                    return;
                }
                const {
                    hederaAccountId,
                    hederaAccountKey,
                    topicId,
                    didDocument,
                    didKeys
                } = profile;

                const target = await new Users().getUser(username, user.id);

                try {
                    const workers = new Workers();
                    AccountId.fromString(hederaAccountId);
                    PrivateKey.fromString(hederaAccountKey);
                    await workers.addNonRetryableTask({
                        type: WorkerTaskType.GET_USER_BALANCE,
                        data: { hederaAccountId, hederaAccountKey }
                    }, 20, target.id.toString());
                } catch (error) {
                    throw new Error(`Invalid Hedera account or key.`);
                }

                const vcHelper = new VcHelper();
                let oldDidDocument: CommonDidDocument;
                if (didDocument) {
                    oldDidDocument = await validateCommonDid(didDocument, didKeys);
                } else {
                    oldDidDocument = await vcHelper.generateNewDid(topicId, hederaAccountKey);
                }

                notifier.start('Restore user profile');
                const restore = new RestoreDataFromHedera();
                await restore.restoreRootAuthority(
                    username,
                    hederaAccountId,
                    hederaAccountKey,
                    topicId,
                    oldDidDocument,
                    logger,
                    user.id
                )
                notifier.completed();
                notifier.result(oldDidDocument?.getDid());
            }, async (error) => {
                await logger.error(error, ['GUARDIAN_SERVICE'], user.id);
                notifier.error(error);
            });

            return new MessageResponse(task);
        });

    ApiResponse(MessageAPI.GET_ALL_USER_TOPICS_ASYNC,
        async (msg: {
            user: IAuthUser,
            username: string,
            profile: any,
            task: any
        }) => {
            const { user, username, profile, task } = msg;
            const notifier = await initNotifier(task);

            RunFunctionAsync(async () => {
                const {
                    hederaAccountId,
                    hederaAccountKey,
                    didDocument
                } = profile;

                if (!hederaAccountId) {
                    notifier.error('Invalid Hedera Account Id');
                    return;
                }
                if (!hederaAccountKey) {
                    notifier.error('Invalid Hedera Account Key');
                    return;
                }

                let did: string;
                try {
                    if (didDocument) {
                        did = CommonDidDocument.from(didDocument).getDid();
                    } else {
                        did = (await HederaDid.generate(Environment.network, hederaAccountKey, null)).toString();
                    }
                } catch (error) {
                    throw new Error('Invalid DID Document.')
                }

                notifier.start('Finding all user topics');
                const restore = new RestoreDataFromHedera();
                const result = await restore.findAllUserTopics(
                    username,
                    hederaAccountId,
                    hederaAccountKey,
                    did,
                    user.id
                )
                notifier.completed();
                notifier.result(result);
            }, async (error) => {
                await logger.error(error, ['GUARDIAN_SERVICE'], msg?.user?.id);
                notifier.error(error);
            });

            return new MessageResponse(task);
        });

    ApiResponse(MessageAPI.VALIDATE_DID_DOCUMENT,
        async (msg: {
            user: IAuthUser,
            document: any
        }) => {
            try {
                const { document } = msg;
                const result = {
                    valid: true,
                    error: '',
                    keys: {}
                };
                try {
                    const didDocument = CommonDidDocument.from(document);
                    const methods = didDocument.getVerificationMethods();
                    const ed25519 = [];
                    const blsBbs = [];
                    for (const method of methods) {
                        if (method.getType() === HederaEd25519Method.TYPE) {
                            ed25519.push({
                                name: method.getName(),
                                id: method.getId()
                            });
                        }
                        if (method.getType() === HederaBBSMethod.TYPE) {
                            blsBbs.push({
                                name: method.getName(),
                                id: method.getId()
                            });
                        }
                    }
                    result.keys[HederaEd25519Method.TYPE] = ed25519;
                    result.keys[HederaBBSMethod.TYPE] = blsBbs;
                    if (ed25519.length === 0) {
                        result.valid = false;
                        result.error = `${HederaEd25519Method.TYPE} method not found.`;
                    }
                    if (blsBbs.length === 0) {
                        result.valid = false;
                        result.error = `${HederaBBSMethod.TYPE} method not found.`;
                    }
                } catch (error) {
                    result.valid = false;
                    result.error = 'Invalid DID Document.';
                }
                return new MessageResponse(result);
            } catch (error) {
                await logger.error(error, ['GUARDIAN_SERVICE'], msg?.user?.id);
                return new MessageError(error);
            }
        });

    ApiResponse(MessageAPI.VALIDATE_DID_KEY,
        async (msg: {
            user: IAuthUser,
            document: any,
            keys: any
        }) => {
            try {
                const { document, keys } = msg;
                for (const item of keys) {
                    item.valid = false;
                }
                try {
                    const helper = new VcHelper();
                    const didDocument = CommonDidDocument.from(document);
                    for (const item of keys) {
                        const method = didDocument.getMethodByName(item.id);
                        if (method) {
                            method.setPrivateKey(item.key);
                            item.valid = await helper.validateKey(method);
                        } else {
                            item.valid = false;
                        }
                    }
                    return new MessageResponse(keys);
                } catch (error) {
                    return new MessageResponse(keys);
                }
            } catch (error) {
                await logger.error(error, ['GUARDIAN_SERVICE'], msg?.user?.id);
                return new MessageError(error);
            }
        });

    ApiResponse(MessageAPI.GET_USER_PROFILE,
        async (msg: {
            user: IAuthUser
        }) => {
            try {
                const { user } = msg;
                const result = {
                    username: user.username,
                    role: user.role,
                    permissionsGroup: user.permissionsGroup,
                    permissions: user.permissions,
                    did: user.did,
                    parent: user.parent,
                    hederaAccountId: user.hederaAccountId,
                    location: user.location,
                    confirmed: false,
                    failed: false,
                    topicId: undefined,
                    parentTopicId: undefined,
                    didDocument: undefined,
                    vcDocument: undefined,
                };
                if (user.did) {
                    const db = new DatabaseServer();
                    const didDocument = await db.getDidDocument(user.did);
                    const vcDocument = await db.getVcDocument({
                        owner: user.did,
                        type: { $in: [SchemaEntity.USER, SchemaEntity.STANDARD_REGISTRY] }
                    });
                    result.confirmed = !!(didDocument && didDocument.status === DidDocumentStatus.CREATE);
                    result.failed = !!(didDocument && didDocument.status === DidDocumentStatus.FAILED);
                    result.didDocument = didDocument;
                    result.vcDocument = vcDocument;
                    let topic = await db.getTopic({
                        type: TopicType.UserTopic,
                        owner: user.did
                    });
                    if (!topic && user.parent) {
                        topic = await db.getTopic({
                            type: TopicType.UserTopic,
                            owner: user.parent
                        });
                    }
                    result.topicId = topic?.topicId;
                    result.parentTopicId = topic?.parent;
                }
                return new MessageResponse(result);
            } catch (error) {
                await logger.error(error, ['GUARDIAN_SERVICE'], msg?.user?.id);
                return new MessageError(error);
            }
        });

    /**
     * Get keys
     *
     * @param {any} msg - filters
     *
     * @returns {any} - keys
     */
    ApiResponse(MessageAPI.GET_USER_KEYS,
        async (msg: {
            filters: any,
            user: IAuthUser
        }) => {
            try {
                if (!msg) {
                    return new MessageError('Invalid parameters.');
                }
                const { filters, user } = msg;
                const { pageIndex, pageSize } = filters;

                const otherOptions: any = {};
                const _pageSize = parseInt(pageSize, 10);
                const _pageIndex = parseInt(pageIndex, 10);
                if (Number.isInteger(_pageSize) && Number.isInteger(_pageIndex)) {
                    otherOptions.orderBy = { createDate: 'DESC' };
                    otherOptions.limit = _pageSize;
                    otherOptions.offset = _pageIndex * _pageSize;
                } else {
                    otherOptions.orderBy = { createDate: 'DESC' };
                    otherOptions.limit = 100;
                }
                const query: any = {
                    owner: user.did
                };
                const [items, count] = await DatabaseServer.getKeysAndCount(query, otherOptions);
                for (const item of items) {
                    const policy = await DatabaseServer.getPolicy({ messageId: item.messageId }, { fields: ['name'] } as any);
                    (item as any).policyName = policy?.name;
                    (item as any).policyVersion = policy?.version;
                }
                return new MessageResponse({ items, count });
            } catch (error) {
                await logger.error(error, ['GUARDIAN_SERVICE'], msg?.user?.id);
                return new MessageError(error);
            }
        });

    /**
     * Generate keys
     *
     * @param {any} msg
     *
     * @returns {any} - key
     */
    ApiResponse(MessageAPI.GENERATE_USER_KEYS,
        async (msg: {
            user: IAuthUser,
            messageId: string,
            key: string
        }) => {
            try {
                if (!msg) {
                    return new MessageError('Invalid parameters.');
                }
                const { messageId, user } = msg;
                let { key } = msg;
                const item = await DatabaseServer.saveKey({
                    messageId,
                    owner: user.did
                });
                if (!key) {
                    key = PrivateKey.generate().toString();
                }
                const wallet = new Wallet();
                await wallet.setUserKey(
                    user.did,
                    KeyType.MESSAGE_KEY,
                    `${user.did}#${item.messageId}`,
                    key,
                    msg?.user?.id
                );
                return new MessageResponse({ ...item, key });
            } catch (error) {
                await logger.error(error, ['GUARDIAN_SERVICE'], msg?.user?.id);
                return new MessageError(error);
            }
        });

    /**
     * Delete key
     *
     * @param {any} msg
     *
     * @returns {boolean}
     */
    ApiResponse(MessageAPI.DELETE_USER_KEYS,
        async (msg: {
            user: IAuthUser,
            id: string
        }) => {
            try {
                if (!msg) {
                    return new MessageError('Invalid parameters.');
                }
                const { user, id } = msg;
                const item = await DatabaseServer.getKeyById(id);
                if (!item || item.owner !== user.did) {
                    throw new Error('Invalid key');
                }
                await DatabaseServer.deleteKey(item);
                return new MessageResponse(true);
            } catch (error) {
                await logger.error(error, ['GUARDIAN_SERVICE'], msg?.user?.id);
                return new MessageError(error);
            }
        });
}

@Module({
    imports: [
        ClientsModule.register([{
            name: 'profile-service',
            transport: Transport.NATS,
            options: {
                servers: [
                    `nats://${process.env.MQ_ADDRESS}:4222`
                ],
                queue: 'profile-service',
                // serializer: new OutboundResponseIdentitySerializer(),
                // deserializer: new InboundMessageIdentityDeserializer(),
            }
        }]),
    ],
    controllers: [
        ProfileController
    ]
})
export class ProfileModule { }<|MERGE_RESOLUTION|>--- conflicted
+++ resolved
@@ -17,583 +17,18 @@
     VcHelper,
     Wallet,
     Workers,
-    UserMessage
+    UserMessage,
+    Topic,
+    TopicConfig,
+    MessageServer,
+    MessageAction
 } from '@guardian/common';
 import { emptyNotifier, initNotifier } from '../helpers/notifier.js';
 import { RestoreDataFromHedera } from '../helpers/restore-data-from-hedera.js';
 import { Controller, Module } from '@nestjs/common';
 import { ClientsModule, Transport } from '@nestjs/microservices';
 import { AccountId, PrivateKey } from '@hashgraph/sdk';
-<<<<<<< HEAD
-import { serDefaultRole } from './permission.service.js';
-
-interface IFireblocksConfig {
-    fireBlocksVaultId: string;
-    fireBlocksAssetId: string;
-    fireBlocksApiKey: string;
-    fireBlocksPrivateiKey: string;
-}
-
-/**
- * User credentials
- */
-interface ICredentials {
-    entity: SchemaEntity,
-    parent: string,
-    hederaAccountId: string,
-    hederaAccountKey: string,
-    vcDocument: any,
-    didDocument: any,
-    didKeys: IDidKey[],
-    useFireblocksSigning: boolean,
-    fireblocksConfig: IFireblocksConfig,
-}
-
-/**
- * User credentials
- */
-interface IDidKey {
-    id: string,
-    key: string
-}
-
-/**
- * Get global topic
- */
-// tslint:disable-next-line:completed-docs
-async function getGlobalTopic(): Promise<TopicConfig | null> {
-    try {
-        const dataBaseServer = new DatabaseServer();
-
-        const topicId = await dataBaseServer.findOne(Settings, {
-            name: 'INITIALIZATION_TOPIC_ID'
-        });
-        const topicKey = await dataBaseServer.findOne(Settings, {
-            name: 'INITIALIZATION_TOPIC_KEY'
-        });
-        const INITIALIZATION_TOPIC_ID = topicId?.value || process.env.INITIALIZATION_TOPIC_ID;
-        const INITIALIZATION_TOPIC_KEY = topicKey?.value || process.env.INITIALIZATION_TOPIC_KEY;
-        return new TopicConfig({ topicId: INITIALIZATION_TOPIC_ID }, null, INITIALIZATION_TOPIC_KEY);
-    } catch (error) {
-        console.error(error);
-        return null;
-    }
-}
-/**
- * Set up user profile
- * @param username
- * @param profile
- * @param notifier
- * @param logger
- */
-async function setupUserProfile(
-    username: string,
-    profile: ICredentials,
-    notifier: INotifier,
-    logger: PinoLogger
-): Promise<string> {
-    const users = new Users();
-    const wallet = new Wallet();
-
-    notifier.start('Get user');
-    const user = await users.getUser(username);
-    if (user.did) {
-        throw new Error('User DID already exists');
-    }
-    notifier.completed();
-    let did: string;
-    if (user.role === UserRole.STANDARD_REGISTRY) {
-        profile.entity = SchemaEntity.STANDARD_REGISTRY;
-        did = await createUserProfile(profile, notifier, user, logger);
-    } else if (user.role === UserRole.USER) {
-        profile.entity = SchemaEntity.USER;
-        did = await createUserProfile(profile, notifier, user, logger);
-    } else {
-        throw new Error('Unknown user role.');
-    }
-
-    notifier.start('Update user');
-    await users.updateCurrentUser(username, {
-        did,
-        parent: profile.parent,
-        parents: [profile.parent],
-        hederaAccountId: profile.hederaAccountId,
-        useFireblocksSigning: profile.useFireblocksSigning
-    });
-
-    notifier.completedAndStart('Update permissions');
-    if (user.role === UserRole.USER) {
-        const changeRole = await users.setDefaultUserRole(username, profile.parent);
-        await serDefaultRole(changeRole, EntityOwner.sr(null, profile.parent))
-    }
-
-    notifier.completedAndStart('Set up wallet');
-    await wallet.setKey(user.walletToken, KeyType.KEY, did, profile.hederaAccountKey);
-    if (profile.useFireblocksSigning) {
-        await wallet.setKey(user.walletToken, KeyType.FIREBLOCKS_KEY, did, JSON.stringify(profile.fireblocksConfig));
-    }
-    notifier.completed();
-
-    return did;
-}
-
-async function validateCommonDid(json: string | any, keys: IDidKey[]): Promise<CommonDidDocument> {
-    const vcHelper = new VcHelper();
-    if (!Array.isArray(keys)) {
-        throw new Error(`Invalid did document or keys.`);
-    }
-    const document = CommonDidDocument.from(json);
-    for (const item of keys) {
-        const method = document.getMethodByName(item.id);
-        if (method) {
-            method.setPrivateKey(item.key);
-            if (!(await vcHelper.validateKey(method))) {
-                throw new Error(`Invalid did document or keys.`);
-            }
-        } else {
-            throw new Error(`Invalid did document or keys.`);
-        }
-    }
-    for (const type of [HederaBBSMethod.TYPE, HederaEd25519Method.TYPE]) {
-        const verificationMethod = document.getMethodByType(type);
-        if (!verificationMethod) {
-            throw new Error(`Invalid did document or keys.`);
-        }
-        if (!verificationMethod.hasPrivateKey()) {
-            throw new Error(`Invalid did document or keys.`);
-        }
-    }
-    return document;
-}
-
-async function checkAndPublishSchema(
-    entity: SchemaEntity,
-    topicConfig: TopicConfig,
-    userDID: string,
-    srUser: IOwner,
-    messageServer: MessageServer,
-    logger: PinoLogger,
-    notifier: INotifier
-): Promise<void> {
-    const dataBaseServer = new DatabaseServer();
-
-    let schema = await dataBaseServer.findOne(SchemaCollection, {
-        entity,
-        readonly: true,
-        topicId: topicConfig.topicId
-    });
-    if (!schema) {
-        schema = await dataBaseServer.findOne(SchemaCollection,{
-            entity,
-            system: true,
-            active: true
-        });
-        if (schema) {
-            notifier.info(`Publish System Schema (${entity})`);
-            logger.info(`Publish System Schema (${entity})`, ['GUARDIAN_SERVICE']);
-            schema.creator = userDID;
-            schema.owner = userDID;
-            const item = await publishSystemSchema(schema, srUser, messageServer, MessageAction.PublishSystemSchema, notifier);
-            await dataBaseServer.save(SchemaCollection, item);
-        }
-    }
-}
-
-/**
- * Create user profile
- * @param profile
- * @param notifier
- * @param user
- * @param logger
- */
-async function createUserProfile(
-    profile: ICredentials,
-    notifier: INotifier,
-    user: IAuthUser,
-    logger: PinoLogger
-): Promise<string> {
-    const {
-        hederaAccountId,
-        hederaAccountKey,
-        parent,
-        vcDocument,
-        didDocument,
-        didKeys,
-        entity,
-        useFireblocksSigning,
-        fireblocksConfig
-    } = profile;
-    let signOptions: ISignOptions = {
-        signType: SignType.INTERNAL
-    }
-    if (useFireblocksSigning) {
-        signOptions = {
-            signType: SignType.FIREBLOCKS,
-            data: {
-                apiKey: fireblocksConfig.fireBlocksApiKey,
-                privateKey: fireblocksConfig.fireBlocksPrivateiKey,
-                assetId: fireblocksConfig.fireBlocksAssetId,
-                vaultId: fireblocksConfig.fireBlocksVaultId
-            }
-        }
-    }
-    const messageServer = new MessageServer(hederaAccountId, hederaAccountKey, signOptions);
-    console.log('hederaAccountId', hederaAccountId);
-
-    // ------------------------
-    // <-- Check hedera key
-    // ------------------------
-    try {
-        const workers = new Workers();
-        AccountId.fromString(hederaAccountId);
-        PrivateKey.fromString(hederaAccountKey);
-        await workers.addNonRetryableTask({
-            type: WorkerTaskType.GET_USER_BALANCE,
-            data: { hederaAccountId, hederaAccountKey }
-        }, 20, user.id.toString());
-    } catch (error) {
-        throw new Error(`Invalid Hedera account or key.`);
-    }
-    // ------------------------
-    // Check hedera key -->
-    // ------------------------
-
-    // ------------------------
-    // <-- Resolve topic
-    // ------------------------
-    notifier.start('Resolve topic');
-    let topicConfig: TopicConfig = null;
-    let newTopic: Topic = null;
-    const globalTopic = await getGlobalTopic();
-
-    const dataBaseServer = new DatabaseServer();
-
-    notifier.info('Create user topic');
-    logger.info('Create User Topic', ['GUARDIAN_SERVICE']);
-    const topicHelper = new TopicHelper(hederaAccountId, hederaAccountKey, signOptions);
-    topicConfig = await topicHelper.create({
-        type: TopicType.UserTopic,
-        name: TopicType.UserTopic,
-        description: TopicType.UserTopic,
-        owner: null,
-        policyId: null,
-        policyUUID: null
-    });
-    await topicHelper.oneWayLink(topicConfig, globalTopic, user.id.toString());
-    newTopic = await dataBaseServer.save(Topic, topicConfig.toObject());
-
-    messageServer.setTopicObject(topicConfig);
-    // ------------------------
-    // Resolve topic -->
-    // ------------------------
-
-    // ------------------------
-    // <-- Publish DID Document
-    // ------------------------
-    notifier.completedAndStart('Publish DID Document');
-    logger.info('Create DID Document', ['GUARDIAN_SERVICE']);
-
-    const vcHelper = new VcHelper();
-    let currentDidDocument: CommonDidDocument
-    if (didDocument) {
-        currentDidDocument = await validateCommonDid(didDocument, didKeys);
-    } else {
-        currentDidDocument = await vcHelper.generateNewDid(topicConfig.topicId, hederaAccountKey);
-    }
-    const userDID = currentDidDocument.getDid();
-
-    const existingUser = await dataBaseServer.findOne(DidDocumentCollection, { did: userDID });
-    if (existingUser) {
-        notifier.completedAndStart('User restored');
-        notifier.completed();
-        return userDID;
-    }
-
-    const didRow = await vcHelper.saveDidDocument(currentDidDocument, user);
-
-    try {
-        const didMessage = new DIDMessage(MessageAction.CreateDID);
-        didMessage.setDocument(currentDidDocument);
-        const didMessageResult = await messageServer
-            .setTopicObject(topicConfig)
-            .sendMessage(didMessage, true, null, user.id.toString())
-        didRow.status = DidDocumentStatus.CREATE;
-        didRow.messageId = didMessageResult.getId();
-        didRow.topicId = didMessageResult.getTopicId();
-        await dataBaseServer.update(DidDocumentCollection, null, didRow);
-    } catch (error) {
-        logger.error(error, ['GUARDIAN_SERVICE']);
-        // didRow.status = DidDocumentStatus.FAILED;
-        // await new DataBaseHelper(DidDocumentCollection).update(didRow);
-    }
-    // ------------------------
-    // Publish DID Document -->
-    // ------------------------
-
-    // ------------------
-    // <-- Publish Schema
-    // ------------------
-    notifier.completedAndStart('Publish Schema');
-    let schemaObject: Schema;
-    try {
-        const srUser: IOwner = EntityOwner.sr(user.id.toString(), userDID);
-        await checkAndPublishSchema(
-            SchemaEntity.STANDARD_REGISTRY,
-            topicConfig,
-            userDID,
-            srUser,
-            messageServer,
-            logger,
-            notifier
-        );
-        await checkAndPublishSchema(
-            SchemaEntity.USER,
-            topicConfig,
-            userDID,
-            srUser,
-            messageServer,
-            logger,
-            notifier
-        );
-        await checkAndPublishSchema(
-            SchemaEntity.RETIRE_TOKEN,
-            topicConfig,
-            userDID,
-            srUser,
-            messageServer,
-            logger,
-            notifier
-        );
-        await checkAndPublishSchema(
-            SchemaEntity.ROLE,
-            topicConfig,
-            userDID,
-            srUser,
-            messageServer,
-            logger,
-            notifier
-        );
-        await checkAndPublishSchema(
-            SchemaEntity.USER_PERMISSIONS,
-            topicConfig,
-            userDID,
-            srUser,
-            messageServer,
-            logger,
-            notifier
-        );
-        if (entity) {
-            const schema = await dataBaseServer.findOne(SchemaCollection, {
-                entity,
-                readonly: true,
-                topicId: topicConfig.topicId
-            });
-            if (schema) {
-                schemaObject = new Schema(schema);
-            }
-        }
-    } catch (error) {
-        logger.error(error, ['GUARDIAN_SERVICE']);
-    }
-    // ------------------
-    // Publish Schema -->
-    // ------------------
-
-    // -----------------------
-    // <-- Publish VC Document
-    // -----------------------
-    notifier.completedAndStart('Publish VC Document');
-    if (vcDocument) {
-        logger.info('Create VC Document', ['GUARDIAN_SERVICE']);
-
-        let credentialSubject: any = { ...vcDocument };
-        credentialSubject.id = userDID;
-        if (schemaObject) {
-            credentialSubject = SchemaHelper.updateObjectContext(schemaObject, credentialSubject);
-        }
-
-        const vcObject = await vcHelper.createVerifiableCredential(credentialSubject, currentDidDocument, null, null);
-        const vcMessage = new VCMessage(MessageAction.CreateVC);
-        vcMessage.setDocument(vcObject);
-        const vcDoc = await dataBaseServer.save(VcDocumentCollection, {
-            hash: vcMessage.hash,
-            owner: userDID,
-            document: vcMessage.document,
-            type: schemaObject?.entity
-        });
-
-        try {
-            const vcMessageResult = await messageServer
-                .setTopicObject(topicConfig)
-                .sendMessage(vcMessage, true, null, user.id.toString());
-            vcDoc.hederaStatus = DocumentStatus.ISSUE;
-            vcDoc.messageId = vcMessageResult.getId();
-            vcDoc.topicId = vcMessageResult.getTopicId();
-            await dataBaseServer.update(VcDocumentCollection, null, vcDoc);
-        } catch (error) {
-            logger.error(error, ['GUARDIAN_SERVICE']);
-            vcDoc.hederaStatus = DocumentStatus.FAILED;
-            await dataBaseServer.update(VcDocumentCollection, null, vcDoc);
-        }
-    }
-    // -----------------------
-    // Publish VC Document -->
-    // -----------------------
-
-    notifier.completedAndStart('Save changes');
-    if (newTopic) {
-        newTopic.owner = userDID;
-        newTopic.parent = globalTopic?.topicId;
-        await dataBaseServer.update(Topic, null, newTopic);
-        topicConfig.owner = userDID;
-        topicConfig.parent = globalTopic?.topicId;
-        await topicConfig.saveKeysByUser(user);
-    }
-
-    if (globalTopic && newTopic) {
-        const attributes = vcDocument ? { ...vcDocument } : {};
-        delete attributes.type;
-        delete attributes['@context'];
-        const regMessage = new RegistrationMessage(MessageAction.Init);
-        regMessage.setDocument(userDID, topicConfig?.topicId, attributes);
-        await messageServer
-            .setTopicObject(globalTopic)
-            .sendMessage(regMessage, true, null, user.id.toString())
-    }
-
-    // -----------------------
-    // Publish Role Document -->
-    // -----------------------
-    if (user.role === UserRole.STANDARD_REGISTRY) {
-        messageServer.setTopicObject(topicConfig);
-        await createDefaultRoles(user.id.toString(), userDID, currentDidDocument, messageServer, notifier);
-    }
-
-    notifier.completed();
-    return userDID;
-}
-
-/**
- * Create default roles
- * @param did
- * @param didDocument
- * @param messageServer
- * @param notifier
- */
-async function createDefaultRoles(
-    userId: string,
-    did: string,
-    didDocument: CommonDidDocument,
-    messageServer: MessageServer,
-    notifier: INotifier
-): Promise<void> {
-    notifier.completedAndStart('Create roles');
-    const owner = EntityOwner.sr(userId, did);
-    const users = new Users();
-    const vcHelper = new VcHelper();
-    const roles = [{
-        name: 'Default policy user',
-        description: 'Default policy user',
-        permissions: DefaultRoles,
-    }, {
-        name: 'Policy Approver',
-        description: '',
-        permissions: [
-            Permissions.ANALYTIC_POLICY_READ,
-            Permissions.POLICIES_POLICY_READ,
-            Permissions.ANALYTIC_MODULE_READ,
-            Permissions.ANALYTIC_TOOL_READ,
-            Permissions.ANALYTIC_SCHEMA_READ,
-            Permissions.POLICIES_POLICY_REVIEW,
-            Permissions.SCHEMAS_SCHEMA_READ,
-            Permissions.MODULES_MODULE_READ,
-            Permissions.TOOLS_TOOL_READ,
-            Permissions.TOKENS_TOKEN_READ,
-            Permissions.ARTIFACTS_FILE_READ,
-            Permissions.SETTINGS_THEME_READ,
-            Permissions.SETTINGS_THEME_CREATE,
-            Permissions.SETTINGS_THEME_UPDATE,
-            Permissions.SETTINGS_THEME_DELETE,
-            Permissions.TAGS_TAG_READ,
-            Permissions.TAGS_TAG_CREATE,
-            Permissions.SUGGESTIONS_SUGGESTIONS_READ,
-            Permissions.ACCESS_POLICY_ASSIGNED
-        ]
-    }, {
-        name: 'Policy Manager',
-        description: '',
-        permissions: [
-            Permissions.ANALYTIC_DOCUMENT_READ,
-            Permissions.POLICIES_POLICY_MANAGE,
-            Permissions.POLICIES_POLICY_READ,
-            Permissions.TOKENS_TOKEN_MANAGE,
-            Permissions.TOKENS_TOKEN_READ,
-            Permissions.ACCOUNTS_ACCOUNT_READ,
-            Permissions.TAGS_TAG_READ,
-            Permissions.TAGS_TAG_CREATE,
-            Permissions.ACCESS_POLICY_ASSIGNED_AND_PUBLISHED
-        ]
-    }, {
-        name: 'Policy User',
-        description: '',
-        permissions: DefaultRoles,
-    }];
-    const ids: string[] = [];
-    const dataBaseServer = new DatabaseServer();
-
-    const vcDocumentCollectionObjects = []
-
-    for (const config of roles) {
-        notifier.info(`Create role (${config.name})`);
-        const role = await users.createRole(config, owner);
-        let credentialSubject: any = {
-            id: GenerateUUIDv4(),
-            uuid: role.uuid,
-            name: role.name,
-            description: role.description,
-            permissions: role.permissions
-        }
-
-        const schema = await dataBaseServer.findOne(SchemaCollection, {
-            entity: SchemaEntity.ROLE,
-            readonly: true,
-            topicId: messageServer.getTopic()
-        });
-        const schemaObject = new Schema(schema);
-        if (schemaObject) {
-            credentialSubject = SchemaHelper.updateObjectContext(
-                schemaObject,
-                credentialSubject
-            );
-        }
-        const document = await vcHelper.createVerifiableCredential(credentialSubject, didDocument, null, null);
-        const message = new GuardianRoleMessage(MessageAction.CreateRole);
-        message.setRole(credentialSubject);
-        message.setDocument(document);
-        await messageServer.sendMessage(message, true, null, userId);
-
-        vcDocumentCollectionObjects.push({
-            hash: message.hash,
-            owner: owner.owner,
-            creator: owner.creator,
-            document: message.document,
-            type: SchemaEntity.ROLE,
-            documentFields: [
-                'credentialSubject.0.id',
-                'credentialSubject.0.name',
-                'credentialSubject.0.uuid'
-            ],
-        })
-
-        ids.push(role.id);
-    }
-    await dataBaseServer.saveMany(VcDocumentCollection, vcDocumentCollectionObjects);
-
-    await users.setDefaultRole(ids[0], owner.creator);
-}
-=======
 import { setupUserProfile, validateCommonDid } from './helpers/profile-helper.js';
->>>>>>> c20abe13
 
 @Controller()
 export class ProfileController {
@@ -692,36 +127,35 @@
                 return new MessageError(error, 500);
             }
         });
-    
+
     ApiResponse(MessageAPI.USER_ADD_STANDARD_REGISTRY,
-        async (msg: { username: string, standardRegistryDids: string[] }) => {
-            try {
-                const { username, standardRegistryDids } = msg;
+        async (msg: { user: IAuthUser, username: string, standardRegistryDids: string[] }) => {
+            try {
+                const { user, username, standardRegistryDids } = msg;
                 const users = new Users();
 
                 for (const standardRegistryDid of standardRegistryDids) {
                     await users.addUserParent(username, standardRegistryDid);
-                    const user = await users.getUser(username);
+                    const cUser = await users.getUser(username, user.id);
 
                     const row = await new DatabaseServer().findOne(Topic, {
                         owner: standardRegistryDid,
                         type: TopicType.UserTopic
                     });
                     const userTopic = await new DatabaseServer().findOne(Topic, {
-                        owner: user.did,
+                        owner: cUser.did,
                         type: TopicType.UserTopic
                     });
-                    const topicConfig = await TopicConfig.fromObject(row, true);
-                    
-                    const root = await users.getHederaAccount(user.did);
-                    const messageServer = new MessageServer(root.hederaAccountId, root.hederaAccountKey, root.signOptions);
+                    const topicConfig = await TopicConfig.fromObject(row, true, user.id);
+
+                    const root = await users.getHederaAccount(cUser.did, user.id);
+                    const messageServer = new MessageServer({ operatorId: root.hederaAccountId, operatorKey: root.hederaAccountKey, signOptions: root.signOptions });
                     messageServer.setTopicObject(topicConfig);
-
                     const message = new UserMessage(MessageAction.AddParent);
-                    message.setDocument({...user, topicId: userTopic.topicId});
+                    message.setDocument({ ...cUser, topicId: userTopic.topicId });
                     await messageServer.sendMessage(message);
                 }
-                
+
                 return new MessageResponse(standardRegistryDids);
             } catch (error) {
                 await logger.error(error, ['GUARDIAN_SERVICE']);
@@ -730,7 +164,7 @@
             }
         });
 
-            
+
     ApiResponse(MessageAPI.CREATE_USER_PROFILE_COMMON,
         async (msg: {
             user: IAuthUser,
@@ -989,6 +423,7 @@
                     permissions: user.permissions,
                     did: user.did,
                     parent: user.parent,
+                    parents: user.parents,
                     hederaAccountId: user.hederaAccountId,
                     location: user.location,
                     confirmed: false,
