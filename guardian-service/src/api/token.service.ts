<<<<<<< HEAD
import { ApiResponse } from '@api/api-response';
=======
import { Token } from '@entity/token';
import { KeyType, Wallet } from '@helpers/wallet';
import { Users } from '@helpers/users';
import { ApiResponse } from '@api/helpers/api-response';
>>>>>>> a66fef83
import {
    MessageResponse,
    MessageError,
    Logger,
    DataBaseHelper,
    RunFunctionAsync,
    Token,
    KeyType,
    Wallet,
    Users,
    Workers,
} from '@guardian/common';
import {
    MessageAPI,
    IToken,
    WorkerTaskType,
    GenerateUUIDv4,
    IRootConfig,
    TopicType
} from '@guardian/interfaces';
import { emptyNotifier, initNotifier, INotifier } from '@helpers/notifier';
<<<<<<< HEAD
=======
import { Workers } from '@helpers/workers';
import { DatabaseServer } from '@database-modules';
import { TopicHelper } from '@hedera-modules';
import { publishTokenTags } from './tag.service';

/**
 * Create token in Hedera network
 * @param token
 * @param user
 */
export async function createHederaToken(token: any, user: IRootConfig) {
    const topicHelper = new TopicHelper(user.hederaAccountId, user.hederaAccountKey);
    const topic = await topicHelper.create({
        type: TopicType.TokenTopic,
        name: TopicType.TokenTopic,
        description: TopicType.TokenTopic,
        owner: user.did,
        policyId: null,
        policyUUID: null
    }, {
        admin: true,
        submit: false
    });
    await topic.saveKeys();
    await DatabaseServer.saveTopic(topic.toObject());

    const workers = new Workers();
    const tokenData = await workers.addNonRetryableTask({
        type: WorkerTaskType.CREATE_TOKEN,
        data: {
            operatorId: user.hederaAccountId,
            operatorKey: user.hederaAccountKey,
            memo: topic.topicId,
            ...token
        }
    }, 1);

    const wallet = new Wallet();
    await Promise.all([
        wallet.setUserKey(
            user.did,
            KeyType.TOKEN_TREASURY_KEY,
            tokenData.tokenId,
            tokenData.treasuryKey
        ),
        wallet.setUserKey(
            user.did,
            KeyType.TOKEN_ADMIN_KEY,
            tokenData.tokenId,
            tokenData.adminKey
        ),
        wallet.setUserKey(
            user.did,
            KeyType.TOKEN_FREEZE_KEY,
            tokenData.tokenId,
            tokenData.freezeKey
        ),
        wallet.setUserKey(
            user.did,
            KeyType.TOKEN_KYC_KEY,
            tokenData.tokenId,
            tokenData.kycKey
        ),
        wallet.setUserKey(
            user.did,
            KeyType.TOKEN_SUPPLY_KEY,
            tokenData.tokenId,
            tokenData.supplyKey
        ),
        wallet.setUserKey(
            user.did,
            KeyType.TOKEN_WIPE_KEY,
            tokenData.tokenId,
            tokenData.wipeKey
        )
    ]);

    return {
        tokenId: tokenData.tokenId,
        tokenName: tokenData.tokenName,
        tokenSymbol: tokenData.tokenSymbol,
        tokenType: tokenData.tokenType,
        decimals: tokenData.decimals,
        initialSupply: tokenData.initialSupply,
        adminId: tokenData.treasuryId,
        changeSupply: !!tokenData.supplyKey,
        enableAdmin: !!tokenData.adminKey,
        enableKYC: !!tokenData.kycKey,
        enableFreeze: !!tokenData.freezeKey,
        enableWipe: !!tokenData.wipeKey,
        owner: user.did,
        policyId: null,
        draftToken: false,
        topicId: topic.topicId
    };
}
>>>>>>> a66fef83

/**
 * Get token info
 * @param info
 * @param token
 */
function getTokenInfo(info: any, token: any, serials?: any[]) {
    const tokenId = token.tokenId;
    const result: any = {
        id: token.id,
        tokenId: token.tokenId,
        tokenName: token.tokenName,
        tokenSymbol: token.tokenSymbol,
        tokenType: token.tokenType,
        decimals: token.decimals,
        policyId: token.policyId,
        enableAdmin: !!token.enableAdmin,
        enableFreeze: !!token.enableFreeze,
        enableKYC: !!token.enableKYC,
        enableWipe: !!token.enableWipe,
        associated: false,
        balance: null,
        hBarBalance: null,
        frozen: null,
        kyc: null,
        serials
    }
    if (info && info[tokenId]) {
        result.associated = true;
        result.balance = info[tokenId].balance;
        result.hBarBalance = info[tokenId].hBarBalance;
        result.frozen = !!info[tokenId].frozen;
        result.kyc = !!info[tokenId].kyc;
        try {
            if (result.decimals) {
                result.balance = (
                    result.balance / Math.pow(10, result.decimals)
                ).toFixed(result.decimals)
            }
        } catch (error) {
            result.balance = 'N/A';
        }
    }
    return result;
}

/**
 * Create token
 * @param token
 * @param owner
 * @param tokenRepository
 * @param notifier
 */
async function createToken(
    token: any,
    owner: any,
    tokenRepository: DataBaseHelper<Token>,
    notifier: INotifier
): Promise<Token> {
    if (!token.tokenName) {
        throw new Error('Invalid Token Name');
    }

    if (!token.tokenSymbol) {
        throw new Error('Invalid Token Symbol');
    }

    notifier.start('Resolve Hedera account');
    const users = new Users();
    const root = await users.getHederaAccount(owner);

    notifier.completedAndStart('Create token');

    let rawTokenObject: any = {
        ...token,
        tokenId: GenerateUUIDv4(),
        adminId: null,
        owner: root.did,
        policyId: null,
    };

    if (!token.draftToken) {
        rawTokenObject = await createHederaToken(rawTokenObject, root);
    }

    notifier.completedAndStart('Create and save token in DB');
    const tokenObject = tokenRepository.create(rawTokenObject);
    const result = await tokenRepository.save(tokenObject);

    notifier.completed();
    return result;
}

/**
 * Update token
 * @param oldToken
 * @param newToken
 * @param tokenRepository
 * @param notifier
 */
async function updateToken(
    oldToken: Token,
    newToken: Token,
    tokenRepository: DataBaseHelper<Token>,
    notifier: INotifier
): Promise<Token> {
    if (oldToken.draftToken && newToken.draftToken) {
        notifier.start('Update token');
        const tokenObject = Object.assign(oldToken, newToken);
        const result = await tokenRepository.update(tokenObject, oldToken?.id);
        notifier.completed();

        return result;
    } else if (oldToken.draftToken && !newToken.draftToken) {
        notifier.start('Resolve Hedera account');
        const users = new Users();
        const root = await users.getHederaAccount(oldToken.owner);

        notifier.completedAndStart('Create and save token in DB');

        const newTokenObject = await createHederaToken(newToken, root);
        const tokenObject = Object.assign(oldToken, newTokenObject);

        const result = await tokenRepository.update(tokenObject, oldToken?.id);

        notifier.completedAndStart('Publish tags');
        try {
            await publishTokenTags(result, root);
        } catch (error) {
            const log = new Logger();
            log.error(error, ['GUARDIAN_SERVICE, TAGS']);
        }

        notifier.completed();
        return result;

    } else {

        if (!newToken.tokenName) {
            throw new Error('Invalid Token Name');
        }

        if (!newToken.tokenSymbol) {
            throw new Error('Invalid Token Symbol');
        }

        if (!oldToken.enableAdmin) {
            throw new Error('Invalid Admin Key');
        }

        const changes: { [x: string]: any } = {};
        if (oldToken.tokenName !== newToken.tokenName) {
            changes.tokenName = newToken.tokenName;
        }
        if (oldToken.tokenSymbol !== newToken.tokenSymbol) {
            changes.tokenSymbol = newToken.tokenSymbol;
        }

        notifier.start('Resolve Hedera account');
        const users = new Users();
        const wallet = new Wallet();
        const workers = new Workers();

        const root = await users.getHederaAccount(oldToken.owner);

        const adminKey = await wallet.getUserKey(
            oldToken.owner,
            KeyType.TOKEN_ADMIN_KEY,
            oldToken.tokenId
        );

        notifier.completedAndStart('Update token');

        const tokenData = await workers.addNonRetryableTask({
            type: WorkerTaskType.UPDATE_TOKEN,
            data: {
                tokenId: oldToken.tokenId,
                operatorId: root.hederaAccountId,
                operatorKey: root.hederaAccountKey,
                adminKey,
                changes
            }
        }, 1);

        notifier.completedAndStart('Save token in DB');

        oldToken.tokenName = newToken.tokenName;
        oldToken.tokenSymbol = newToken.tokenSymbol;

        const result = await tokenRepository.update(oldToken, oldToken?.id);

        const saveKeys = [];
        if (changes.enableFreeze) {
            saveKeys.push(wallet.setUserKey(
                root.did,
                KeyType.TOKEN_FREEZE_KEY,
                tokenData.tokenId,
                tokenData.freezeKey
            ));
        }
        if (changes.enableKYC) {
            saveKeys.push(wallet.setUserKey(
                root.did,
                KeyType.TOKEN_KYC_KEY,
                tokenData.tokenId,
                tokenData.kycKey
            ));
        }
        if (changes.enableWipe) {
            saveKeys.push(wallet.setUserKey(
                root.did,
                KeyType.TOKEN_WIPE_KEY,
                tokenData.tokenId,
                tokenData.wipeKey
            ));
        }
        await Promise.all(saveKeys);

        notifier.completed();
        return result;
    }
}

/**
 * Delete token
 * @param token
 * @param tokenRepository
 * @param notifier
 */
async function deleteToken(token: Token, tokenRepository: DataBaseHelper<Token>, notifier: INotifier): Promise<boolean> {
    if (!token.draftToken) {
        notifier.start('Resolve Hedera account');
        const users = new Users();
        const wallet = new Wallet();
        const workers = new Workers();

        const root = await users.getHederaAccount(token.owner);
        const adminKey = await wallet.getUserKey(
            token.owner,
            KeyType.TOKEN_ADMIN_KEY,
            token.tokenId
        );

        notifier.completedAndStart('Delete token');

        const tokenData = await workers.addNonRetryableTask({
            type: WorkerTaskType.DELETE_TOKEN,
            data: {
                tokenId: token.tokenId,
                operatorId: root.hederaAccountId,
                operatorKey: root.hederaAccountKey,
                adminKey
            }
        }, 1);
        notifier.completedAndStart('Save token in DB');

        if (tokenData) {
            await tokenRepository.delete(token);
        }
    } else {
        notifier.start('Delete token from db');
        await tokenRepository.delete(token);
    }

    notifier.completed();

    return true;
}

/**
 * Associate/dissociate token
 * @param tokenId
 * @param did
 * @param associate
 * @param tokenRepository
 * @param notifier
 */
async function associateToken(tokenId: any, did: any, associate: any, tokenRepository: DataBaseHelper<Token>, notifier: INotifier): Promise<boolean> {
    notifier.start('Find token data');
    const token = await tokenRepository.findOne({ where: { tokenId: { $eq: tokenId } } });
    if (!token) {
        throw new Error('Token not found');
    }

    const wallet = new Wallet();
    const users = new Users();
    notifier.completedAndStart('Resolve Hedera account');
    const user = await users.getUserById(did);
    const userID = user.hederaAccountId;
    const userDID = user.did;
    const userKey = await wallet.getKey(user.walletToken, KeyType.KEY, userDID);
    if (!user) {
        throw new Error('User not found');
    }

    if (!user.hederaAccountId) {
        throw new Error('User is not linked to an Hedera Account');
    }

    notifier.completedAndStart(associate ? 'Associate' : 'Dissociate');

    const workers = new Workers();
    const status = await workers.addNonRetryableTask({
        type: WorkerTaskType.ASSOCIATE_TOKEN,
        data: {
            tokenId,
            userID,
            userKey,
            associate
        }
    }, 1);

    notifier.completed();
    return status;
}

/**
 * Grant/revoke KYC
 * @param tokenId
 * @param username
 * @param owner
 * @param grant
 * @param tokenRepository
 * @param notifier
 */
async function grantKycToken(
    tokenId: any,
    username: string,
    owner: string,
    grant: boolean,
    tokenRepository: DataBaseHelper<Token>,
    notifier: INotifier
): Promise<any> {
    notifier.start('Find token data');
    const token = await tokenRepository.findOne({ where: { tokenId: { $eq: tokenId } } });
    if (!token) {
        throw new Error('Token not found');
    }

    notifier.completedAndStart('Resolve Hedera account');
    const users = new Users();
    const user = await users.getUser(username);
    if (!user) {
        throw new Error('User not found');
    }
    if (!user.hederaAccountId) {
        throw new Error('User is not linked to an Hedera Account');
    }

    const root = await users.getHederaAccount(owner);

    notifier.completedAndStart(grant ? 'Grant KYC' : 'Revoke KYC');
    const workers = new Workers();
    const kycKey = await new Wallet().getUserKey(
        token.owner,
        KeyType.TOKEN_KYC_KEY,
        token.tokenId
    );
    await workers.addNonRetryableTask({
        type: WorkerTaskType.GRANT_KYC_TOKEN,
        data: {
            hederaAccountId: root.hederaAccountId,
            hederaAccountKey: root.hederaAccountKey,
            userHederaAccountId: user.hederaAccountId,
            tokenId,
            kycKey,
            grant
        }
    }, 10);

    const info = await workers.addNonRetryableTask({
        type: WorkerTaskType.GET_ACCOUNT_INFO,
        data: {
            userID: root.hederaAccountId,
            userKey: root.hederaAccountKey,
            hederaAccountId: user.hederaAccountId,
        }
    }, 10);

    const result = getTokenInfo(info, token);
    notifier.completed();
    return result;
}

/**
 * Freeze/unfreeze token
 * @param tokenId
 * @param username
 * @param owner
 * @param freeze
 * @param tokenRepository
 * @param notifier
 */
async function freezeToken(
    tokenId: any,
    username: string,
    owner: string,
    freeze: boolean,
    tokenRepository: DataBaseHelper<Token>,
    notifier: INotifier
): Promise<any> {
    notifier.start('Find token data');
    const token = await tokenRepository.findOne({ where: { tokenId: { $eq: tokenId } } });
    if (!token) {
        throw new Error('Token not found');
    }

    notifier.completedAndStart('Resolve Hedera account');
    const users = new Users();
    const user = await users.getUser(username);
    if (!user) {
        throw new Error('User not found');
    }
    if (!user.hederaAccountId) {
        throw new Error('User is not linked to an Hedera Account');
    }

    const root = await users.getHederaAccount(owner);

    notifier.completedAndStart(freeze ? 'Freeze Token' : 'Unfreeze Token');
    const workers = new Workers();
    const freezeKey = await new Wallet().getUserKey(
        token.owner,
        KeyType.TOKEN_FREEZE_KEY,
        token.tokenId
    );
    await workers.addNonRetryableTask({
        type: WorkerTaskType.FREEZE_TOKEN,
        data: {
            hederaAccountId: root.hederaAccountId,
            hederaAccountKey: root.hederaAccountKey,
            userHederaAccountId: user.hederaAccountId,
            freezeKey,
            tokenId,
            freeze
        }
    }, 1);

    const info = await workers.addNonRetryableTask({
        type: WorkerTaskType.GET_ACCOUNT_INFO,
        data: {
            userID: root.hederaAccountId,
            userKey: root.hederaAccountKey,
            hederaAccountId: user.hederaAccountId,
        }
    }, 10);

    const result = getTokenInfo(info, token);
    notifier.completed();
    return result;
}

/**
 * Connect to the message broker methods of working with tokens.
 *
 * @param tokenRepository - table with tokens
 */
export async function tokenAPI(tokenRepository: DataBaseHelper<Token>): Promise<void> {
    /**
     * Create new token
     *
     * @param {IToken} payload - token
     *
     * @returns {IToken[]} - all tokens
     */
    ApiResponse(MessageAPI.SET_TOKEN, async (msg) => {
        try {
            if (!msg) {
                throw new Error('Invalid Params');
            }

            const { token, owner } = msg;

            await createToken(token, owner, tokenRepository, emptyNotifier());

            const tokens = await tokenRepository.findAll();
            return new MessageResponse(tokens);
        } catch (error) {
            new Logger().error(error, ['GUARDIAN_SERVICE']);
            return new MessageError(error);
        }
    });

    ApiResponse(MessageAPI.SET_TOKEN_ASYNC, async (msg) => {
        const { token, owner, taskId } = msg;
        const notifier = initNotifier(taskId);

        RunFunctionAsync(async () => {
            if (!msg) {
                throw new Error('Invalid Params');
            }
            const result = await createToken(token, owner, tokenRepository, notifier);
            notifier.result(result);
        }, async (error) => {
            new Logger().error(error, ['GUARDIAN_SERVICE']);
            notifier.error(error);
        });

        return new MessageResponse({ taskId });
    });

    ApiResponse(MessageAPI.UPDATE_TOKEN_ASYNC, async (msg) => {
        const { token, taskId } = msg;
        const notifier = initNotifier(taskId);
        RunFunctionAsync(async () => {
            if (!msg) {
                throw new Error('Invalid Params');
            }
            const item = await tokenRepository.findOne({ tokenId: token.tokenId });
            if (!item) {
                throw new Error('Token not found');
            }
            const result = await updateToken(item, token, tokenRepository, notifier);
            notifier.result(result);
        }, async (error) => {
            new Logger().error(error, ['GUARDIAN_SERVICE']);
            notifier.error(error);
        });

        return new MessageResponse({ taskId });
    });

    ApiResponse(MessageAPI.DELETE_TOKEN_ASYNC, async (msg) => {
        const { tokenId, taskId } = msg;
        const notifier = initNotifier(taskId);
        RunFunctionAsync(async () => {
            if (!msg) {
                throw new Error('Invalid Params');
            }
            const item = await tokenRepository.findOne({ tokenId });
            if (!item) {
                throw new Error('Token not found');
            }
            const result = await deleteToken(item, tokenRepository, notifier);
            notifier.result(result);
        }, async (error) => {
            new Logger().error(error, ['GUARDIAN_SERVICE']);
            notifier.error(error);
        });
        return new MessageResponse({ taskId });
    });

    ApiResponse(MessageAPI.FREEZE_TOKEN, async (msg) => {
        try {
            const { tokenId, username, owner, freeze } = msg;
            const result = await freezeToken(tokenId, username, owner, freeze, tokenRepository, emptyNotifier());
            return new MessageResponse(result);
        } catch (error) {
            new Logger().error(error, ['GUARDIAN_SERVICE']);
            return new MessageError(error, 400);
        }
    });

    ApiResponse(MessageAPI.FREEZE_TOKEN_ASYNC, async (msg) => {
        const { tokenId, username, owner, freeze, taskId } = msg;
        const notifier = initNotifier(taskId);

        RunFunctionAsync(async () => {
            const result = await freezeToken(tokenId, username, owner, freeze, tokenRepository, notifier);
            notifier.result(result);
        }, async (error) => {
            new Logger().error(error, ['GUARDIAN_SERVICE']);
            notifier.error(error);
        });

        return new MessageResponse({ taskId });
    });

    ApiResponse(MessageAPI.KYC_TOKEN, async (msg) => {
        try {
            const { tokenId, username, owner, grant } = msg;
            const result = await grantKycToken(tokenId, username, owner, grant, tokenRepository, emptyNotifier());
            return new MessageResponse(result);
        } catch (error) {
            new Logger().error(error, ['GUARDIAN_SERVICE']);
            return new MessageError(error, 400);
        }
    });

    ApiResponse(MessageAPI.KYC_TOKEN_ASYNC, async (msg) => {
        const { tokenId, username, owner, grant, taskId } = msg;
        const notifier = initNotifier(taskId);

        RunFunctionAsync(async () => {
            const result = await grantKycToken(tokenId, username, owner, grant, tokenRepository, notifier);
            notifier.result(result);
        }, async (error) => {
            new Logger().error(error, ['GUARDIAN_SERVICE']);
            notifier.error(error);
        });

        return new MessageResponse({ taskId });
    });

    ApiResponse(MessageAPI.ASSOCIATE_TOKEN, async (msg) => {
        try {
            const { tokenId, did, associate } = msg;
            const status = await associateToken(tokenId, did, associate, tokenRepository, emptyNotifier());
            return new MessageResponse(status);
        } catch (error) {
            new Logger().error(error, ['GUARDIAN_SERVICE']);
            return new MessageError(error, 400);
        }
    })

    ApiResponse(MessageAPI.ASSOCIATE_TOKEN_ASYNC, async (msg) => {
        const { tokenId, did, associate, taskId } = msg;
        const notifier = initNotifier(taskId);

        RunFunctionAsync(async () => {
            const status = await associateToken(tokenId, did, associate, tokenRepository, notifier);
            notifier.result(status);
        }, async (error) => {
            new Logger().error(error, ['GUARDIAN_SERVICE']);
            notifier.error(error);
        });

        return new MessageResponse({ taskId });
    })

    ApiResponse(MessageAPI.GET_INFO_TOKEN, async (msg) => {
        try {
            const { tokenId, username, owner } = msg;

            const users = new Users();
            const user = await users.getUser(username);
            if (!user) {
                throw new Error('User not found');
            }

            const token = await tokenRepository.findOne({ where: { tokenId: { $eq: tokenId } } });
            if (!token) {
                throw new Error('Token not found');
            }

            if (!user.hederaAccountId) {
                return new MessageResponse(getTokenInfo(null, token));
            }

            const root = await users.getHederaAccount(owner);
            const workers = new Workers();
            const info = await workers.addNonRetryableTask({
                type: WorkerTaskType.GET_ACCOUNT_INFO,
                data: {
                    userID: root.hederaAccountId,
                    userKey: root.hederaAccountKey,
                    hederaAccountId: user.hederaAccountId
                }
            }, 1);

            const result = getTokenInfo(info, token);

            return new MessageResponse(result);
        } catch (error) {
            new Logger().error(error, ['GUARDIAN_SERVICE']);
            return new MessageError(error, 400);
        }
    })

    ApiResponse(MessageAPI.GET_ASSOCIATED_TOKENS, async (msg) => {
        try {
            const wallet = new Wallet();
            const users = new Users();
            const { did } = msg;
            const user = await users.getUserById(did);
            const userID = user.hederaAccountId;
            const userDID = user.did;
            const userKey = await wallet.getKey(user.walletToken, KeyType.KEY, userDID);

            if (!user) {
                throw new Error('User not found');
            }

            if (!user.hederaAccountId) {
                return new MessageResponse([]);

            }

            const workers = new Workers();
            const info = await workers.addNonRetryableTask({
                type: WorkerTaskType.GET_ACCOUNT_INFO,
                data: {
                    userID,
                    userKey,
                    hederaAccountId: user.hederaAccountId
                }
            }, 1);

            const tokens: any = await tokenRepository.find(user.parent
                ? {
                    where: {
                        $or: [
                            { owner: { $eq: user.parent } },
                            { owner: { $exists: false } }
                        ]
                    }
                }
                : {}
            );

            const serials =
                (await workers.addNonRetryableTask(
                    {
                        type: WorkerTaskType.GET_USER_NFTS_SERIALS,
                        data: {
                            operatorId: userID,
                            operatorKey: userKey,
                        },
                    },
                    1
                )) || {};

            const result: any[] = [];
            for (const token of tokens) {
                result.push(getTokenInfo(info, token, serials[token.tokenId]));
            }
            return new MessageResponse(result);
        } catch (error) {
            new Logger().error(error, ['GUARDIAN_SERVICE']);
            return new MessageError(error, 400);
        }
    })

    /**
     * Return tokens
     *
     * @param {Object} [payload] - filters
     * @param {string} [payload.tokenId] - token id
     * @param {string} [payload.did] - user did
     *
     * @returns {IToken[]} - tokens
     */
    ApiResponse(MessageAPI.GET_TOKENS, async (msg) => {
        if (msg) {
            if (msg.tokenId) {
                const reqObj: any = { where: {} as unknown };
                reqObj.where.tokenId = { $eq: msg.tokenId }
                const tokens = await tokenRepository.find(reqObj);
                return new MessageResponse(tokens);
            }
            if (msg.ids) {
                const reqObj: any = { where: {} as unknown };
                reqObj.where.tokenId = { $in: msg.ids }
                const tokens = await tokenRepository.find(reqObj);
                return new MessageResponse(tokens);

            }
        }
        return new MessageResponse(await tokenRepository.find({
            where: {
                $or: [
                    { owner: { $eq: msg.did } },
                    { owner: { $exists: false } }
                ]
            }
        }));
    })

    /**
     * Return token
     *
     * @param {Object} [payload] - filters
     *
     * @returns {IToken} - token
     */
    ApiResponse(MessageAPI.GET_TOKEN, async (msg) => {
        if (msg) {
            const token = await tokenRepository.findOne(msg);
            return new MessageResponse(token);
        }
        return new MessageResponse(null);
    })

    /**
     * Import tokens
     *
     * @param {IToken[]} payload - tokens
     *
     * @returns {IToken[]} - all tokens
     */
    ApiResponse(MessageAPI.IMPORT_TOKENS, async (msg) => {
        try {
            let items: IToken[] = msg;
            if (!Array.isArray(items)) {
                items = [items];
            }
            const existingTokens = await tokenRepository.findAll();
            const existingTokensMap = {};
            for (const existingToken of existingTokens) {
                existingTokensMap[existingToken.tokenId] = true;
            }
            items = items.filter((token: any) => !existingTokensMap[token.tokenId]);
            const tokenObject = tokenRepository.create(items);
            await tokenRepository.save(tokenObject);
            const tokens = await tokenRepository.findAll();
            return new MessageResponse(tokens);
        } catch (error) {
            new Logger().error(error, ['GUARDIAN_SERVICE']);
            return new MessageError(error);
        }
    })
}<|MERGE_RESOLUTION|>--- conflicted
+++ resolved
@@ -1,11 +1,4 @@
-<<<<<<< HEAD
-import { ApiResponse } from '@api/api-response';
-=======
-import { Token } from '@entity/token';
-import { KeyType, Wallet } from '@helpers/wallet';
-import { Users } from '@helpers/users';
 import { ApiResponse } from '@api/helpers/api-response';
->>>>>>> a66fef83
 import {
     MessageResponse,
     MessageError,
@@ -17,6 +10,8 @@
     Wallet,
     Users,
     Workers,
+    TopicHelper,
+    DatabaseServer,
 } from '@guardian/common';
 import {
     MessageAPI,
@@ -27,11 +22,6 @@
     TopicType
 } from '@guardian/interfaces';
 import { emptyNotifier, initNotifier, INotifier } from '@helpers/notifier';
-<<<<<<< HEAD
-=======
-import { Workers } from '@helpers/workers';
-import { DatabaseServer } from '@database-modules';
-import { TopicHelper } from '@hedera-modules';
 import { publishTokenTags } from './tag.service';
 
 /**
@@ -125,7 +115,6 @@
         topicId: topic.topicId
     };
 }
->>>>>>> a66fef83
 
 /**
  * Get token info
