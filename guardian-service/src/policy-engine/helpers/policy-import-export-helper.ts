import { Policy } from '@entity/policy';
import {
    findAllEntities,
    regenerateIds,
    replaceAllEntities,
    replaceValueRecursive,
    SchemaFields
} from '@helpers/utils';
import JSZip from 'jszip';
import { getMongoRepository } from 'typeorm';
import { GenerateUUIDv4 } from '@policy-engine/helpers/uuidv4';
import { Token } from '@entity/token';
import { Schema } from '@entity/schema';
import { ModelHelper, SchemaHelper, SchemaStatus, TopicType } from 'interfaces';
import { Users } from '@helpers/users';
import { HederaSDKHelper } from '@hedera-modules';
import { Topic } from '@entity/topic';

export class PolicyImportExportHelper {
    /**
     * Generate Zip File
     * @param policy policy to pack
     *
     * @returns Zip file
     */
    static async generateZipFile(policy: Policy): Promise<JSZip> {
        const policyObject = {...policy};
        delete policyObject.id;
        delete policyObject.messageId;
        delete policyObject.registeredUsers;
        delete policyObject.status;
        const tokenIds = findAllEntities(policyObject.config, ['tokenId']);
        const schemesIds = findAllEntities(policyObject.config, SchemaFields);

        const tokens = await getMongoRepository(Token).find({where: {tokenId: {$in: tokenIds}}});
        const rootSchemes = await getMongoRepository(Schema).find({
            where: {iri: {$in: schemesIds}}
        });
        const defs: any[] = rootSchemes.map(s => s.document.$defs);
        const map: any = {};
        for (let i = 0; i < rootSchemes.length; i++) {
            const id = rootSchemes[i].iri;
            map[id] = id;
        }
        for (let i = 0; i < defs.length; i++) {
            if (defs[i]) {
                const ids = Object.keys(defs[i]);
                for (let j = 0; j < ids.length; j++) {
                    const id = ids[j];
                    map[id] = id;
                }
            }
        }
        const allSchemesIds = Object.keys(map);
        const schemes = await getMongoRepository(Schema).find({
            where: {iri: {$in: allSchemesIds}}
        });

        const zip = new JSZip();
        zip.folder('tokens')
        for (let token of tokens) {
            zip.file(`tokens/${token.tokenName}.json`, JSON.stringify(token));
        }
        zip.folder('schemes')
        for (let schema of schemes) {
            const item = {...schema};
            delete item.id;
            delete item.status;
            delete item.readonly;
            zip.file(`schemes/${schema.iri}.json`, JSON.stringify(schema));
        }

        zip.file(`policy.json`, JSON.stringify(policyObject));
        return zip;
    }

    /**
     * Parse zip policy file
     * @param zipFile Zip file
     * @returns Parsed policy
     */
    static async parseZipFile(zipFile: any): Promise<any> {
        const zip = new JSZip();
        const content = await zip.loadAsync(zipFile);
        let policyString = await content.files['policy.json'].async('string');
        const tokensStringArray = await Promise.all(Object.entries(content.files)
            .filter(file => !file[1].dir)
            .filter(file => /^tokens\/.+/.test(file[0]))
            .map(file => file[1].async('string')));

        const schemesStringArray = await Promise.all(Object.entries(content.files)
            .filter(file => !file[1].dir)
            .filter(file => /^schemes\/.+/.test(file[0]))
            .map(file => file[1].async('string')));

        const policy = JSON.parse(policyString);
        const tokens = tokensStringArray.map(item => JSON.parse(item));
        const schemes = schemesStringArray.map(item => JSON.parse(item));

        return {policy, tokens, schemes};
    }

    /**
     * Import policy
     * @param policyToImport Policy json
     * @param policyOwner Policy owner
     *
     * @returns Policies by owner
     */
    static async importPolicy(policyToImport: any, policyOwner: string): Promise<Policy> {
<<<<<<< HEAD
        const {policy, tokens, schemes} = policyToImport;

=======
        const { policy, tokens, schemes } = policyToImport;
        const users = new Users();
        const root = await users.getHederaAccount(policyOwner);
        const client = new HederaSDKHelper(root.hederaAccountId, root.hederaAccountKey);
        
>>>>>>> b0c8f53b
        policy.policyTag = 'Tag_' + Date.now();
        policy.uuid = GenerateUUIDv4();
        policy.creator = policyOwner;
        policy.owner = policyOwner;
        policy.status = 'DRAFT';
        delete policy.id;
        delete policy.uuid;
        delete policy.messageId;
        delete policy.topicId;
        delete policy.version;
        delete policy.previousVersion;
        delete policy.registeredUsers;

        // Import Tokens

        if (tokens) {
            const tokenRepository = await getMongoRepository(Token);
            for (const token of tokens) {
                const treasury = await client.newAccount(2);
                const treasuryId = treasury.id;
                const treasuryKey = treasury.key;
                const tokenName = token.tokenName;
                const tokenSymbol = token.tokenSymbol;
                const tokenType = token.tokenType;
                const adminKey = token.adminKey ? treasuryKey : null;
                const kycKey = token.kycKey ? treasuryKey : null;
                const freezeKey = token.freezeKey ? treasuryKey : null;
                const wipeKey = token.wipeKey ? treasuryKey : null;
                const supplyKey = token.supplyKey ? treasuryKey : null;
                const nft = tokenType == 'non-fungible';
                const _decimals = nft ? 0 : token.decimals;
                const _initialSupply = nft ? 0 : token.initialSupply;
                const tokenId = await client.newToken(
                    tokenName,
                    tokenSymbol,
                    nft,
                    _decimals,
                    _initialSupply,
                    '',
                    treasury,
                    adminKey,
                    kycKey,
                    freezeKey,
                    wipeKey,
                    supplyKey,
                );
                const tokenObject = tokenRepository.create({
                    tokenId,
                    tokenName,
                    tokenSymbol,
                    tokenType,
                    decimals: _decimals,
                    initialSupply: _initialSupply,
                    adminId: treasuryId ? treasuryId.toString() : null,
                    adminKey: adminKey ? adminKey.toString() : null,
                    kycKey: kycKey ? kycKey.toString() : null,
                    freezeKey: freezeKey ? freezeKey.toString() : null,
                    wipeKey: wipeKey ? wipeKey.toString() : null,
                    supplyKey: supplyKey ? supplyKey.toString() : null,
                });
                await tokenRepository.save(tokenObject);

                replaceAllEntities(policy.config, ['tokenId'], token.tokenId, tokenId);
            }
        }

        const uuidMap: Map<string, string> = new Map();
        for (let i = 0; i < schemes.length; i++) {
            const file = schemes[i];
            const newUUID = ModelHelper.randomUUID();
            const uuid = file.iri ? file.iri.substring(1) : null;
            if (uuid) {
                uuidMap.set(uuid, newUUID);
            }
            file.uuid = newUUID;
            file.iri = '#' + newUUID;
        }

        for (let i = 0; i < schemes.length; i++) {
            const file = schemes[i];

            file.document = replaceValueRecursive(file.document, uuidMap)
            file.context = replaceValueRecursive(file.context, uuidMap)

            file.messageId = null;
            file.creator = policyOwner;
            file.owner = policyOwner;
            file.status = SchemaStatus.DRAFT;
            SchemaHelper.setVersion(file, '', '');
            const schema = getMongoRepository(Schema).create(file);
            await getMongoRepository(Schema).save(schema);
        }

        const schemesMap = [];
        uuidMap.forEach((v, k) => {
            schemesMap.push({
                oldUUID: k,
                newUUID: v,
                oldIRI: `#${k}`,
                newIRI: `#${v}`
            })
        })

        for (let index = 0; index < schemesMap.length; index++) {
            const item = schemesMap[index];
            replaceAllEntities(policy.config, SchemaFields, item.oldIRI, item.newIRI);
        }
        // compatibility with older versions
        replaceAllEntities(policy.config, ['blockType'], 'interfaceDocumentsSource', 'interfaceDocumentsSourceBlock');
        replaceAllEntities(policy.config, ['blockType'], 'requestVcDocument', 'requestVcDocumentBlock');
        replaceAllEntities(policy.config, ['blockType'], 'sendToGuardian', 'sendToGuardianBlock');
        replaceAllEntities(policy.config, ['blockType'], 'interfaceAction', 'interfaceActionBlock');
        replaceAllEntities(policy.config, ['blockType'], 'mintDocument', 'mintDocumentBlock');
        replaceAllEntities(policy.config, ['blockType'], 'aggregateDocument', 'aggregateDocumentBlock');
        replaceAllEntities(policy.config, ['blockType'], 'wipeDocument', 'retirementDocumentBlock');

        regenerateIds(policy.config);

        if (await getMongoRepository(Policy).findOne({name: policy.name})) {
            policy.name = policy.name + '_' + Date.now();
        }

        const description = policy.topicDescription || TopicType.PolicyTopic;
        const topicId = await client.newTopic(root.hederaAccountKey, root.hederaAccountKey, description);
        const topic = {
            topicId: topicId,
            description: description,
            owner: policyOwner,
            type: TopicType.PolicyTopic,
            key: root.hederaAccountKey
        };
        const topicObject = getMongoRepository(Topic).create(topic);
        await getMongoRepository(Topic).save(topicObject);
        policy.topicId = topicId;

        const model = getMongoRepository(Policy).create(policy as Policy);
        return await getMongoRepository(Policy).save(model);
    }
}<|MERGE_RESOLUTION|>--- conflicted
+++ resolved
@@ -24,7 +24,7 @@
      * @returns Zip file
      */
     static async generateZipFile(policy: Policy): Promise<JSZip> {
-        const policyObject = {...policy};
+        const policyObject = { ...policy };
         delete policyObject.id;
         delete policyObject.messageId;
         delete policyObject.registeredUsers;
@@ -32,9 +32,9 @@
         const tokenIds = findAllEntities(policyObject.config, ['tokenId']);
         const schemesIds = findAllEntities(policyObject.config, SchemaFields);
 
-        const tokens = await getMongoRepository(Token).find({where: {tokenId: {$in: tokenIds}}});
+        const tokens = await getMongoRepository(Token).find({ where: { tokenId: { $in: tokenIds } } });
         const rootSchemes = await getMongoRepository(Schema).find({
-            where: {iri: {$in: schemesIds}}
+            where: { iri: { $in: schemesIds } }
         });
         const defs: any[] = rootSchemes.map(s => s.document.$defs);
         const map: any = {};
@@ -53,7 +53,7 @@
         }
         const allSchemesIds = Object.keys(map);
         const schemes = await getMongoRepository(Schema).find({
-            where: {iri: {$in: allSchemesIds}}
+            where: { iri: { $in: allSchemesIds } }
         });
 
         const zip = new JSZip();
@@ -63,7 +63,7 @@
         }
         zip.folder('schemes')
         for (let schema of schemes) {
-            const item = {...schema};
+            const item = { ...schema };
             delete item.id;
             delete item.status;
             delete item.readonly;
@@ -97,7 +97,7 @@
         const tokens = tokensStringArray.map(item => JSON.parse(item));
         const schemes = schemesStringArray.map(item => JSON.parse(item));
 
-        return {policy, tokens, schemes};
+        return { policy, tokens, schemes };
     }
 
     /**
@@ -108,16 +108,11 @@
      * @returns Policies by owner
      */
     static async importPolicy(policyToImport: any, policyOwner: string): Promise<Policy> {
-<<<<<<< HEAD
-        const {policy, tokens, schemes} = policyToImport;
-
-=======
         const { policy, tokens, schemes } = policyToImport;
         const users = new Users();
         const root = await users.getHederaAccount(policyOwner);
         const client = new HederaSDKHelper(root.hederaAccountId, root.hederaAccountKey);
         
->>>>>>> b0c8f53b
         policy.policyTag = 'Tag_' + Date.now();
         policy.uuid = GenerateUUIDv4();
         policy.creator = policyOwner;
@@ -236,7 +231,7 @@
 
         regenerateIds(policy.config);
 
-        if (await getMongoRepository(Policy).findOne({name: policy.name})) {
+        if (await getMongoRepository(Policy).findOne({ name: policy.name })) {
             policy.name = policy.name + '_' + Date.now();
         }
 
