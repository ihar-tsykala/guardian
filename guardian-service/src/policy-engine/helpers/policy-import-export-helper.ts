import { Policy } from '@entity/policy';
import {
    findAllEntities,
    regenerateIds,
    replaceAllEntities,
    replaceValueRecursive,
    SchemaFields
} from '@helpers/utils';
import JSZip from 'jszip';
import { getMongoRepository } from 'typeorm';
import { GenerateUUIDv4 } from '@policy-engine/helpers/uuidv4';
import { Token } from '@entity/token';
import { Schema } from '@entity/schema';
import { SchemaEntity, TopicType } from '@guardian/interfaces';
import { Users } from '@helpers/users';
import { HederaSDKHelper, MessageAction, MessageServer, MessageType, PolicyMessage } from '@hedera-modules';
import { Topic } from '@entity/topic';
import { importSchemaByFiles, publishSystemSchema } from '@api/schema.service';
import { TopicHelper } from '@helpers/topicHelper';
import { PrivateKey } from '@hashgraph/sdk';
import { PolicyConverterUtils } from '@policy-engine/policy-converter-utils';
import { PolicyUtils } from './utils';
import { Schema as SchemaCollection } from '@entity/schema';

export class PolicyImportExportHelper {
    static policyFileName = 'policy.json';

    /**
     * Generate Zip File
     * @param policy policy to pack
     *
     * @returns Zip file
     */
    static async generateZipFile(policy: Policy): Promise<JSZip> {
        const policyObject = { ...policy };
        const topicId = policyObject.topicId;

        delete policyObject.id;
        delete policyObject.messageId;
        delete policyObject.registeredUsers;
        delete policyObject.status;
        delete policyObject.topicId;

        const tokenIds = findAllEntities(policyObject.config, ['tokenId']);

        const tokens = await getMongoRepository(Token).find({ where: { tokenId: { $in: tokenIds } } });
        const schemas = await getMongoRepository(Schema).find({
            topicId: topicId,
            readonly: false
        });

        const zip = new JSZip();
        zip.folder('tokens')
        for (let token of tokens) {
            delete token.adminId;
            delete token.owner;
            token.adminKey = token.adminKey ? "..." : null;
            token.kycKey = token.kycKey ? "..." : null;
            token.wipeKey = token.wipeKey ? "..." : null;
            token.supplyKey = token.supplyKey ? "..." : null;
            token.freezeKey = token.freezeKey ? "..." : null;
            zip.file(`tokens/${token.tokenName}.json`, JSON.stringify(token));
        }
        zip.folder('schemas')
        for (let schema of schemas) {
            const item = { ...schema };
            delete item.id;
            delete item.status;
            delete item.readonly;
            zip.file(`schemas/${schema.iri}.json`, JSON.stringify(schema));
        }

        zip.file(this.policyFileName, JSON.stringify(policyObject));
        return zip;
    }

    /**
     * Parse zip policy file
     * @param zipFile Zip file
     * @returns Parsed policy
     */
    static async parseZipFile(zipFile: any): Promise<any> {
        const zip = new JSZip();
        const content = await zip.loadAsync(zipFile);
        if (!content.files[this.policyFileName] || content.files[this.policyFileName].dir) {
            throw 'Zip file is not a policy';
        }
        let policyString = await content.files[this.policyFileName].async('string');
        const tokensStringArray = await Promise.all(Object.entries(content.files)
            .filter(file => !file[1].dir)
            .filter(file => /^tokens\/.+/.test(file[0]))
            .map(file => file[1].async('string')));

        const schemasStringArray = await Promise.all(Object.entries(content.files)
            .filter(file => !file[1].dir)
            .filter(file => /^schem[a,e]s\/.+/.test(file[0]))
            .map(file => file[1].async('string')));

        const policy = JSON.parse(policyString);
        const tokens = tokensStringArray.map(item => JSON.parse(item));
        const schemas = schemasStringArray.map(item => JSON.parse(item));
        return { policy, tokens, schemas };
<<<<<<< HEAD
=======
    }

    /**
     * Get system schemas
     *
     * @returns Array of schemas
     */
    static async getSystemSchemas(): Promise<Schema[]> {
         const schemas = await Promise.all([
            PolicyUtils.getSystemSchema(SchemaEntity.POLICY),
            PolicyUtils.getSystemSchema(SchemaEntity.MINT_TOKEN),
            PolicyUtils.getSystemSchema(SchemaEntity.MINT_NFTOKEN),
            PolicyUtils.getSystemSchema(SchemaEntity.WIPE_TOKEN)
        ]);

         for (let schema of schemas) {
             if (!schema) {
                 throw new Error('One of system schemas is not exist');
             }
         }

        return schemas;
>>>>>>> 22c863b7
    }

    /**
     * Import policy
     * @param policyToImport Policy json
     * @param policyOwner Policy owner
     *
     * @returns Policies by owner
     */
    static async importPolicy(policyToImport: any, policyOwner: string): Promise<Policy> {
        const { policy, tokens, schemas } = policyToImport;
<<<<<<< HEAD
        
=======

>>>>>>> 22c863b7
        delete policy.id;
        delete policy.messageId;
        delete policy.version;
        delete policy.previousVersion;
        delete policy.registeredUsers;
        policy.policyTag = 'Tag_' + Date.now();
        policy.uuid = GenerateUUIDv4();
        policy.creator = policyOwner;
        policy.owner = policyOwner;
        policy.status = 'DRAFT';

        const users = new Users();
        const root = await users.getHederaAccount(policyOwner);

        const parent = await getMongoRepository(Topic).findOne({ owner: policyOwner, type: TopicType.UserTopic });
        const topicHelper = new TopicHelper(root.hederaAccountId, root.hederaAccountKey);
        const topicRow = await topicHelper.create({
            type: TopicType.PolicyTopic,
            name: policy.name || TopicType.PolicyTopic,
            description: policy.topicDescription || TopicType.PolicyTopic,
            owner: policyOwner,
            policyId: null,
            policyUUID: null
        });

        policy.topicId = topicRow.topicId;

        const messageServer = new MessageServer(root.hederaAccountId, root.hederaAccountKey);
        const message = new PolicyMessage(MessageType.Policy, MessageAction.CreatePolicy);
        message.setDocument(policy);
        const messageStatus = await messageServer
            .setTopicObject(parent)
            .sendMessage(message);

        await topicHelper.twoWayLink(topicRow, parent, messageStatus.getId());

<<<<<<< HEAD
        const systemSchemas = new Array(4);
        systemSchemas[0] = await PolicyUtils.getSystemSchema(SchemaEntity.POLICY);
        systemSchemas[1] = await PolicyUtils.getSystemSchema(SchemaEntity.MINT_TOKEN);
        systemSchemas[2] = await PolicyUtils.getSystemSchema(SchemaEntity.MINT_NFTOKEN);
        systemSchemas[3] = await PolicyUtils.getSystemSchema(SchemaEntity.WIPE_TOKEN);
=======
        const systemSchemas = await PolicyImportExportHelper.getSystemSchemas();
>>>>>>> 22c863b7

        for (let i = 0; i < systemSchemas.length; i++) {
            messageServer.setTopicObject(topicRow);
            const schema = systemSchemas[i];
            if(schema) {
                schema.creator = policyOwner;
                schema.owner = policyOwner;
                const item = await publishSystemSchema(schema, messageServer, MessageAction.PublishSystemSchema);
                const newItem = getMongoRepository(SchemaCollection).create(item);
                await getMongoRepository(SchemaCollection).save(newItem);
            }
        }

        // Import Tokens
        if (tokens) {
            const client = new HederaSDKHelper(root.hederaAccountId, root.hederaAccountKey);
            const rootHederaAccountKey = PrivateKey.fromString(root.hederaAccountKey);
            const tokenRepository = getMongoRepository(Token);
            for (const token of tokens) {
                const tokenName = token.tokenName;
                const tokenSymbol = token.tokenSymbol;
                const tokenType = token.tokenType;
                const nft = tokenType == 'non-fungible';
                const decimals = nft ? 0 : token.decimals;
                const initialSupply = nft ? 0 : token.initialSupply;
                const adminKey = token.adminKey ? rootHederaAccountKey : null;
                const kycKey = token.kycKey ? rootHederaAccountKey : null;
                const freezeKey = token.freezeKey ? rootHederaAccountKey : null;
                const wipeKey = token.wipeKey ? rootHederaAccountKey : null;
                const supplyKey = token.supplyKey ? rootHederaAccountKey : null;
                const tokenId = await client.newToken(
                    tokenName,
                    tokenSymbol,
                    nft,
                    decimals,
                    initialSupply,
                    '',
                    {
                        id: root.hederaAccountId,
                        key: rootHederaAccountKey
                    },
                    adminKey,
                    kycKey,
                    freezeKey,
                    wipeKey,
                    supplyKey,
                );
                const tokenObject = tokenRepository.create({
                    tokenId,
                    tokenName,
                    tokenSymbol,
                    tokenType,
                    decimals: decimals,
                    initialSupply: initialSupply,
                    adminId: root.hederaAccountId,
                    adminKey: adminKey ? adminKey.toString() : null,
                    kycKey: kycKey ? kycKey.toString() : null,
                    freezeKey: freezeKey ? freezeKey.toString() : null,
                    wipeKey: wipeKey ? wipeKey.toString() : null,
                    supplyKey: supplyKey ? supplyKey.toString() : null,
                    owner: root.did
                });
                await tokenRepository.save(tokenObject);
                replaceAllEntities(policy.config, ['tokenId'], token.tokenId, tokenId);
            }
        }

        // Import Schemas
        const schemasMap = await importSchemaByFiles(policyOwner, schemas, topicRow.topicId);

        // Replace id
        await this.replaceConfig(policy, schemasMap);

        // Save
        const model = getMongoRepository(Policy).create(policy as Policy);
        const result = await getMongoRepository(Policy).save(model);

        topicRow.policyId = result.id.toString();
        topicRow.policyUUID = result.uuid;
        await getMongoRepository(Topic).update(topicRow.id, topicRow);

        return result;
    }

    static async replaceConfig(policy: Policy, schemasMap: any) {
        if (await getMongoRepository(Policy).findOne({ name: policy.name })) {
            policy.name = policy.name + '_' + Date.now();
        }

        for (let index = 0; index < schemasMap.length; index++) {
            const item = schemasMap[index];
            replaceAllEntities(policy.config, SchemaFields, item.oldIRI, item.newIRI);
        }

        // compatibility with older versions
        policy = PolicyConverterUtils.PolicyConverter(policy);
        policy.codeVersion = PolicyConverterUtils.VERSION;
        regenerateIds(policy.config);
    }
}<|MERGE_RESOLUTION|>--- conflicted
+++ resolved
@@ -100,8 +100,6 @@
         const tokens = tokensStringArray.map(item => JSON.parse(item));
         const schemas = schemasStringArray.map(item => JSON.parse(item));
         return { policy, tokens, schemas };
-<<<<<<< HEAD
-=======
     }
 
     /**
@@ -124,7 +122,6 @@
          }
 
         return schemas;
->>>>>>> 22c863b7
     }
 
     /**
@@ -136,11 +133,7 @@
      */
     static async importPolicy(policyToImport: any, policyOwner: string): Promise<Policy> {
         const { policy, tokens, schemas } = policyToImport;
-<<<<<<< HEAD
-        
-=======
-
->>>>>>> 22c863b7
+
         delete policy.id;
         delete policy.messageId;
         delete policy.version;
@@ -177,15 +170,7 @@
 
         await topicHelper.twoWayLink(topicRow, parent, messageStatus.getId());
 
-<<<<<<< HEAD
-        const systemSchemas = new Array(4);
-        systemSchemas[0] = await PolicyUtils.getSystemSchema(SchemaEntity.POLICY);
-        systemSchemas[1] = await PolicyUtils.getSystemSchema(SchemaEntity.MINT_TOKEN);
-        systemSchemas[2] = await PolicyUtils.getSystemSchema(SchemaEntity.MINT_NFTOKEN);
-        systemSchemas[3] = await PolicyUtils.getSystemSchema(SchemaEntity.WIPE_TOKEN);
-=======
         const systemSchemas = await PolicyImportExportHelper.getSystemSchemas();
->>>>>>> 22c863b7
 
         for (let i = 0; i < systemSchemas.length; i++) {
             messageServer.setTopicObject(topicRow);
