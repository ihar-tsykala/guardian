--- conflicted
+++ resolved
@@ -465,20 +465,12 @@
         if (document && document.document) {
             if (Array.isArray(document.document.credentialSubject)) {
                 return (
-<<<<<<< HEAD
-                    document.document.credentialSubject[0]['@context'].indexOf(context) &&
-=======
                     document.document.credentialSubject[0]['@context'].indexOf(context) > -1 &&
->>>>>>> 08657520
                     document.document.credentialSubject[0].type === iri
                 );
             } else {
                 return (
-<<<<<<< HEAD
-                    document.document.credentialSubject['@context'].indexOf(context) &&
-=======
                     document.document.credentialSubject['@context'].indexOf(context) > -1 &&
->>>>>>> 08657520
                     document.document.credentialSubject.type === iri
                 );
             }
