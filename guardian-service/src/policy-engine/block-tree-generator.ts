--- conflicted
+++ resolved
@@ -481,11 +481,7 @@
                     throw new Error(`Cannot export policy ${policyId}`);
                 }
                 const zip = await PolicyImportExportHelper.generateZipFile(policy);
-<<<<<<< HEAD
                 const file = await zip.generateAsync({type: 'arraybuffer'});
-=======
-                const file = await zip.generateAsync({ type: 'arraybuffer' });
->>>>>>> b26abf37
                 res.send(file, 'raw');
             } catch (error) {
                 new Logger().error(error.toString(), ['GUARDIAN_SERVICE']);
