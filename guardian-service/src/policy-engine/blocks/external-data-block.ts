--- conflicted
+++ resolved
@@ -1,23 +1,12 @@
 import { ExternalData } from '@policy-engine/helpers/decorators';
-<<<<<<< HEAD
 import { DocumentSignature, DocumentStatus, SchemaStatus } from 'interfaces';
-=======
-import { HcsVcDocument, VcSubject } from 'vc-modules';
-import { DocumentSignature, DocumentStatus } from 'interfaces';
->>>>>>> 60c6a70a
-import { Inject } from '@helpers/decorators/inject';
 import { PolicyValidationResultsContainer } from '@policy-engine/policy-validation-results-container';
-<<<<<<< HEAD
-import { Guardians } from '@helpers/guardians';
 import { PolicyComponentsUtils } from '../policy-components-utils';
 import { VcDocument } from 'hedera-modules';
 import { VcHelper } from '@helpers/vcHelper';
-=======
-import { PolicyComponentsUtils } from '../policy-components-utils';
 import { getMongoRepository } from 'typeorm';
-import { Schema } from '@entity/schema';
+import { Schema as SchemaCollection } from '@entity/schema';
 
->>>>>>> 60c6a70a
 /**
  * External data block
  */
@@ -26,13 +15,6 @@
     commonBlock: false,
 })
 export class ExternalDataBlock {
-    @Inject()
-<<<<<<< HEAD
-    private guardians: Guardians;
-=======
-    private vcHelper: VcHelper;
->>>>>>> 60c6a70a
-
     async receiveData(data: any) {
         let verify: boolean;
         try {
@@ -58,12 +40,9 @@
             type: ref.options.entityType,
             schema: ref.options.schema
         };
-        ref.runNext(null, {data: doc}).then(
-            function () {
-            },
-            function (error: any) {
-                console.error(error);
-            }
+        ref.runNext(null, { data: doc }).then(
+            function () { },
+            function (error: any) { console.error(error); }
         );
     }
 
@@ -75,7 +54,7 @@
                 return;
             }
 
-            const schema = await getMongoRepository(Schema).findOne({iri: ref.options.schema});
+            const schema = await getMongoRepository(SchemaCollection).findOne({iri: ref.options.schema});
             if (!schema) {
                 resultsContainer.addBlockError(ref.uuid, `Schema with id "${ref.options.schema}" does not exist`);
                 return;
