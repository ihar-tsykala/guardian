import { Inject } from '@helpers/decorators/inject';
import { KeyType, Wallet } from '@helpers/wallet';
import { BlockActionError } from '@policy-engine/errors';
import { PolicyComponentsUtils } from '../policy-components-utils';
import { DidDocumentStatus, Schema, TopicType } from 'interfaces';
import { IAuthUser } from '@auth/auth.interface';
import { EventBlock } from '../helpers/decorators/event-block';
import { PolicyValidationResultsContainer } from '@policy-engine/policy-validation-results-container';
import { StateField } from '@policy-engine/helpers/decorators';
<<<<<<< HEAD
import { DIDDocument, DIDMessage, HederaUtils, MessageAction, MessageServer } from '@hedera-modules';
import { VcHelper } from '@helpers/vcHelper';
import { getMongoRepository } from 'typeorm';
import { Schema as SchemaCollection } from '@entity/schema';
import { DidDocument as DidDocumentCollection } from '@entity/did-document';
import { Topic } from '@entity/topic';
=======
import { IPolicyRequestBlock } from '@policy-engine/policy-engine.interface';
>>>>>>> 2846dcb1

@EventBlock({
    blockType: 'requestVcDocumentBlock',
    commonBlock: false,
})
export class RequestVcDocumentBlock {
    @StateField()
    state: { [key: string]: any } = { active: true };

    @Inject()
    private wallet: Wallet;

    private schema: Schema | null;

    constructor() {
    }

    async changeActive(user: IAuthUser, active: boolean) {
        const ref = PolicyComponentsUtils.GetBlockRef(this);
        let blockState: any;
        if (!this.state.hasOwnProperty(user.did)) {
            blockState = {};
            this.state[user.did] = blockState;
        } else {
            blockState = this.state[user.did];
        }
        blockState.active = active;
        ref.updateBlock(blockState, user);
        PolicyComponentsUtils.CallDependencyCallbacks(ref.tag, ref.policyId, user);
        PolicyComponentsUtils.CallParentContainerCallback(ref, user);
    }

    getActive(user: IAuthUser) {
        let blockState;
        if (!this.state.hasOwnProperty(user.did)) {
            blockState = {};
            this.state[user.did] = blockState;
        } else {
            blockState = this.state[user.did];
        }
        if (blockState.active === undefined) {
            blockState.active = true;
        }
        return blockState.active;
    }

    async getData(user: IAuthUser): Promise<any> {
        const options = PolicyComponentsUtils.GetBlockUniqueOptionsObject(this);
        const ref = PolicyComponentsUtils.GetBlockRef<IPolicyRequestBlock>(this);

        if (!this.schema) {
            const schema = await getMongoRepository(SchemaCollection).findOne({
                iri: ref.options.schema
            });
            this.schema = schema ? new Schema(schema) : null;
        }
        if (!this.schema) {
            throw new BlockActionError('Waiting for schema', ref.blockType, ref.uuid);
        }

        const sources = await ref.getSources(user);
        
        return {
            id: ref.uuid,
            blockType: ref.blockType,
            schema: this.schema,
            presetSchema: options.presetSchema,
            presetFields: options.presetFields,
            uiMetaData: options.uiMetaData || {},
            hideFields: options.hideFields || [],
            active: this.getActive(user),
            data: sources && sources.length && sources[0] || null,
        };
    }

    async setData(user: IAuthUser, _data: any): Promise<any> {
        const ref = PolicyComponentsUtils.GetBlockRef(this);
        ref.log(`setData`);

        if (!user.did) {
            throw new BlockActionError('User have no any did', ref.blockType, ref.uuid);
        }

        const active = this.getActive(user);
        if (!active) {
            throw new BlockActionError('Block not available', ref.blockType, ref.uuid);
        }

        try {
            await this.changeActive(user, false);

            const userHederaAccount = user.hederaAccountId;
            const userHederaKey = await this.wallet.getKey(user.walletToken, KeyType.KEY, user.did);

            const document = _data.document;
            const documentRef = _data.ref;
            const credentialSubject = document;
            const schema = ref.options.schema;
            const idType = ref.options.idType;

            const id = await this.generateId(idType, user, userHederaAccount, userHederaKey);
            const VCHelper = new VcHelper();
            if (id) {
                credentialSubject.id = id;
            }
            if (documentRef) {
                credentialSubject.ref = documentRef;
            }
            credentialSubject.policyId = ref.policyId;

            const res = await VCHelper.verifySubject(credentialSubject);
            if (!res.ok) {
                throw new BlockActionError(JSON.stringify(res.error), ref.blockType, ref.uuid);
            }

            const vc = await VCHelper.createVC(user.did, userHederaKey, credentialSubject);
            const item = {
                hash: vc.toCredentialHash(),
                owner: user.did,
                document: vc.toJsonTree(),
                schema: schema,
                type: schema
            };
            await this.changeActive(user, true);

            await ref.runNext(user, { data: item });
        } catch (error) {
            ref.error(`setData: ${error.message}`);
            await this.changeActive(user, true);
            throw new BlockActionError(error, ref.blockType, ref.uuid);
        }

        return {};
    }

    async generateId(idType: string, user: any, userHederaAccount: string, userHederaKey: string): Promise<string | undefined> {
        const ref = PolicyComponentsUtils.GetBlockRef(this);
        try {
            if (idType == 'UUID') {
                return HederaUtils.randomUUID();
            }
            if (idType == 'DID') {
                const ref = PolicyComponentsUtils.GetBlockRef(this);
                const topic = await getMongoRepository(Topic).findOne({
                    owner: ref.policyOwner,
                    type: TopicType.RootPolicyTopic
                });
                const didObject = DIDDocument.create(null, topic.topicId);

                const did = didObject.getDid();
                const key = didObject.getPrivateKeyString();
                const document = didObject.getDocument();

                const message = new DIDMessage(MessageAction.CreateDID);
                message.setDocument(didObject);

                const client = new MessageServer(userHederaAccount, userHederaKey);
                client.setSubmitKey(topic.key);
                await client.sendMessage(topic.topicId, message);

                const doc = getMongoRepository(DidDocumentCollection).create({
                    did: did,
                    document: document,
                    status: DidDocumentStatus.CREATE
                });

                await getMongoRepository(DidDocumentCollection).save(doc);

                await this.wallet.setKey(user.walletToken, KeyType.KEY, did, key);
                return did;
            }
            if (idType == 'OWNER') {
                return user.did;
            }
            return undefined;
        } catch (error) {
            ref.error(`generateId: ${idType} : ${error.message}`);
            throw new BlockActionError(error, ref.blockType, ref.uuid);
        }
    }

    public async validate(resultsContainer: PolicyValidationResultsContainer): Promise<void> {
        const ref = PolicyComponentsUtils.GetBlockRef(this);
        try {
            // Test schema options
            if (!ref.options.schema) {
                resultsContainer.addBlockError(ref.uuid, 'Option "schema" does not set');
                return;
            }
            if (typeof ref.options.schema !== 'string') {
                resultsContainer.addBlockError(ref.uuid, 'Option "schema" must be a string');
                return;
            }
            const schema = await getMongoRepository(SchemaCollection).findOne({ iri: ref.options.schema });
            if (!schema) {
                resultsContainer.addBlockError(ref.uuid, `Schema with id "${ref.options.schema}" does not exist`);
                return;
            }
            if (ref.options.presetSchema) {
                const presetSchema = await getMongoRepository(SchemaCollection).findOne({ iri: ref.options.presetSchema });
                if (!presetSchema) {
                    resultsContainer.addBlockError(ref.uuid, `Schema with id "${ref.options.presetSchema}" does not exist`);
                    return;
                }
            }
        } catch (error) {
            resultsContainer.addBlockError(ref.uuid, `Unhandled exception ${error.message}`);
        }
    }
}<|MERGE_RESOLUTION|>--- conflicted
+++ resolved
@@ -7,16 +7,13 @@
 import { EventBlock } from '../helpers/decorators/event-block';
 import { PolicyValidationResultsContainer } from '@policy-engine/policy-validation-results-container';
 import { StateField } from '@policy-engine/helpers/decorators';
-<<<<<<< HEAD
 import { DIDDocument, DIDMessage, HederaUtils, MessageAction, MessageServer } from '@hedera-modules';
 import { VcHelper } from '@helpers/vcHelper';
 import { getMongoRepository } from 'typeorm';
 import { Schema as SchemaCollection } from '@entity/schema';
 import { DidDocument as DidDocumentCollection } from '@entity/did-document';
 import { Topic } from '@entity/topic';
-=======
 import { IPolicyRequestBlock } from '@policy-engine/policy-engine.interface';
->>>>>>> 2846dcb1
 
 @EventBlock({
     blockType: 'requestVcDocumentBlock',
@@ -76,9 +73,9 @@
         if (!this.schema) {
             throw new BlockActionError('Waiting for schema', ref.blockType, ref.uuid);
         }
-
-        const sources = await ref.getSources(user);
-        
+	
+	const sources = await ref.getSources(user);
+	
         return {
             id: ref.uuid,
             blockType: ref.blockType,
@@ -88,7 +85,7 @@
             uiMetaData: options.uiMetaData || {},
             hideFields: options.hideFields || [],
             active: this.getActive(user),
-            data: sources && sources.length && sources[0] || null,
+            data: sources && sources.length && sources[0] || null
         };
     }
 
