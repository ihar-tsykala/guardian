--- conflicted
+++ resolved
@@ -38,7 +38,7 @@
         document.type = ref.options.entityType;
 
         if (ref.options.forceNew) {
-            document = {...document};
+            document = { ...document };
             document.id = undefined;
             state.data = document;
         }
@@ -69,29 +69,11 @@
                     tag: ref.tag,
                     document: vc.toJsonTree()
                 };
-<<<<<<< HEAD
-                let item = await getMongoRepository(VcDocument).findOne({hash: doc.hash});
-                if (item) {
-                    item.owner = doc.owner;
-                    item.assign = doc.assign;
-                    item.option = doc.option;
-                    item.schema = doc.schema;
-                    item.hederaStatus = doc.hederaStatus;
-                    item.signature = doc.signature;
-                    item.type = doc.type;
-                    item.tag = doc.tag;
-                    item.document = doc.document;
-                } else {
-                    item = getMongoRepository(VcDocument).create(doc);
-                }
-                result = await getMongoRepository(VcDocument).save(item);
-=======
                 result = await PolicyUtils.updateVCRecord(doc);
->>>>>>> 9c10f016
                 break;
             }
             case 'did-documents': {
-                let item = await getMongoRepository(DidDocument).findOne({did: document.did});
+                let item = await getMongoRepository(DidDocument).findOne({ did: document.did });
                 if (item) {
                     item.document = document.document;
                     item.status = document.status;
