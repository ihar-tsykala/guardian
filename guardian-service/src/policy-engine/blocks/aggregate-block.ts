import { BasicBlock } from '@policy-engine/helpers/decorators';
import * as mathjs from 'mathjs';
import { BlockActionError } from '@policy-engine/errors';
import { getMongoRepository } from 'typeorm';
import { AggregateVC } from '@entity/aggregateDocuments';
import { PolicyValidationResultsContainer } from '@policy-engine/policy-validation-results-container';
import { PolicyComponentsUtils } from '../policy-components-utils';
import { IAuthUser } from '@auth/auth.interface';
import { VcDocument } from '@hedera-modules';
import { Token } from '@entity/token';

function evaluate(formula: string, scope: any) {
    return (function (formula: string, scope: any) {
        try {
            return this.evaluate(formula, scope);
        } catch (error) {
            return 'Incorrect formula';
        }
    }).call(mathjs, formula, scope);
}

/**
 * Aggregate block
 */
@BasicBlock({
    blockType: 'aggregateDocumentBlock',
    commonBlock: true
})
export class AggregateBlock {
<<<<<<< HEAD
=======
    private getScope(item: VcDocument): any {
        return item.getCredentialSubject(0).toJsonTree();
    }

    private aggregate(rule, vcs: VcDocument[]) {
        let amount = 0;
        for (let i = 0; i < vcs.length; i++) {
            const element = vcs[i];
            const scope = this.getScope(element);
            const value = parseFloat(evaluate(rule, scope));
            amount += value;
        }
        return amount;
    }

>>>>>>> 9c10f016
    async runAction(data: any, user: IAuthUser) {
        const ref = PolicyComponentsUtils.GetBlockRef(this);
        const {
            tokenId,
            rule,
            threshold
        } = ref.options;

        const token = await getMongoRepository(Token).findOne({tokenId});
        if (!token) {
            throw new BlockActionError('Bad token id', ref.blockType, ref.uuid);
        }

        const doc = data.data;
        const vc = VcDocument.fromJsonTree(doc.document);
        const repository = getMongoRepository(AggregateVC)
        const newVC = repository.create({
            owner: doc.owner,
            document: vc.toJsonTree()
        });
        await repository.save(newVC);

        const rawEntities = await repository.find({
            owner: doc.owner
        });
        const forAggregate = rawEntities.map(e => VcDocument.fromJsonTree(e.document));
        const amount = this.aggregate(rule, forAggregate);

        if (amount >= threshold) {
            await repository.remove(rawEntities);
            await ref.runNext(null, {data: rawEntities});
        }
    }

    public async validate(resultsContainer: PolicyValidationResultsContainer): Promise<void> {
        const ref = PolicyComponentsUtils.GetBlockRef(this);
        try {
            // Test rule options
            if (!ref.options.rule) {
                resultsContainer.addBlockError(ref.uuid, 'Option "rule" does not set');
            } else if (typeof ref.options.rule !== 'string') {
                resultsContainer.addBlockError(ref.uuid, 'Option "rule" must be a string');
            }

            // Test threshold options
            if (!ref.options.threshold) {
                resultsContainer.addBlockError(ref.uuid, 'Option "threshold" does not set');
            } else if (typeof ref.options.threshold !== 'string') {
                resultsContainer.addBlockError(ref.uuid, 'Option "threshold" must be a string');
            }
        } catch (error) {
            resultsContainer.addBlockError(ref.uuid, `Unhandled exception ${error.message}`);
        }
    }

    private getScope(item: VcDocument): any {
        return item.getCredentialSubject().toJsonTree();
    }

    private aggregate(rule, vcs: VcDocument[]) {
        let amount = 0;
        for (let i = 0; i < vcs.length; i++) {
            const element = vcs[i];
            const scope = this.getScope(element);
            const value = parseFloat(evaluate(rule, scope));
            amount += value;
        }
        return amount;
    }
}<|MERGE_RESOLUTION|>--- conflicted
+++ resolved
@@ -27,8 +27,6 @@
     commonBlock: true
 })
 export class AggregateBlock {
-<<<<<<< HEAD
-=======
     private getScope(item: VcDocument): any {
         return item.getCredentialSubject(0).toJsonTree();
     }
@@ -44,7 +42,6 @@
         return amount;
     }
 
->>>>>>> 9c10f016
     async runAction(data: any, user: IAuthUser) {
         const ref = PolicyComponentsUtils.GetBlockRef(this);
         const {
@@ -53,7 +50,7 @@
             threshold
         } = ref.options;
 
-        const token = await getMongoRepository(Token).findOne({tokenId});
+        const token = await getMongoRepository(Token).findOne({ tokenId });
         if (!token) {
             throw new BlockActionError('Bad token id', ref.blockType, ref.uuid);
         }
@@ -75,7 +72,7 @@
 
         if (amount >= threshold) {
             await repository.remove(rawEntities);
-            await ref.runNext(null, {data: rawEntities});
+            await ref.runNext(null, { data: rawEntities });
         }
     }
 
@@ -99,19 +96,4 @@
             resultsContainer.addBlockError(ref.uuid, `Unhandled exception ${error.message}`);
         }
     }
-
-    private getScope(item: VcDocument): any {
-        return item.getCredentialSubject().toJsonTree();
-    }
-
-    private aggregate(rule, vcs: VcDocument[]) {
-        let amount = 0;
-        for (let i = 0; i < vcs.length; i++) {
-            const element = vcs[i];
-            const scope = this.getScope(element);
-            const value = parseFloat(evaluate(rule, scope));
-            amount += value;
-        }
-        return amount;
-    }
 }