--- conflicted
+++ resolved
@@ -25,11 +25,8 @@
 import { ApplicationStates } from '@guardian/interfaces';
 import { Environment, HederaSDKHelper, MessageServer, TransactionLogger, TransactionLogLvl } from '@hedera-modules';
 import { AccountId, PrivateKey, TopicId } from '@hashgraph/sdk';
-<<<<<<< HEAD
-import { DatabaseServer } from '@database-modules';
-=======
+import { DatabaseMigrations, DatabaseServer } from '@database-modules';
 import { ipfsAPI } from '@api/ipfs.service';
->>>>>>> bfe00618
 
 Promise.all([
     createConnection({
@@ -56,6 +53,9 @@
     const state = new ApplicationState('GUARDIAN_SERVICE');
     state.setChannel(channel);
 
+    //
+    await DatabaseMigrations.runMigrations();
+    
     // Check configuration
     if (!process.env.OPERATOR_ID || process.env.OPERATOR_ID.length < 5) {
         await new Logger().error('You need to fill OPERATOR_ID field in .env file', ['GUARDIAN_SERVICE']);
@@ -120,6 +120,7 @@
     TransactionLogger.setVirtualFileFunction(async (date: string, id: string, file: ArrayBuffer, url:any) => {
         await DatabaseServer.setVirtualFile(id, file, url);
     });
+    
     TransactionLogger.setVirtualTransactionFunction(async (date: string, id: string, type: string, operatorId?: string) => {
         await DatabaseServer.setVirtualTransaction(id, type, operatorId);
     });
@@ -155,13 +156,8 @@
     state.updateState(ApplicationStates.INITIALIZING);
 
     await configAPI(channel, settingsRepository, topicRepository);
-<<<<<<< HEAD
-    await schemaAPI(channel);
-    await tokenAPI(channel, tokenRepository);
-=======
-    await schemaAPI(channel, apiGatewayChannel, schemaRepository);
+    await schemaAPI(channel, apiGatewayChannel);
     await tokenAPI(channel, apiGatewayChannel, tokenRepository);
->>>>>>> bfe00618
     await loaderAPI(channel, didDocumentRepository, schemaRepository);
     await profileAPI(channel, apiGatewayChannel);
     await documentsAPI(channel, didDocumentRepository, vcDocumentRepository, vpDocumentRepository);
