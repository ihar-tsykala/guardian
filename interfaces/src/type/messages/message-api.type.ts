--- conflicted
+++ resolved
@@ -165,11 +165,8 @@
     PUBLISH_TOOL = 'PUBLISH_TOOL',
     PUBLISH_TOOL_ASYNC = 'PUBLISH_TOOL_ASYNC',
     VALIDATE_TOOL = 'VALIDATE_TOOL',
-<<<<<<< HEAD
     SEARCH_BLOCKS = 'SEARCH_BLOCKS',
-=======
     GET_SERIALS = 'GET_SERIALS',
->>>>>>> 25f586f3
 }
 
 /**
