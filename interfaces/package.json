{
  "author": "Envision Blockchain Solutions <info@envisionblockchain.com>",
  "description": "",
  "dependencies": {
    "gulp": "^4.0.2",
    "gulp-copy": "^4.0.1",
    "gulp-rename": "^2.0.0",
    "gulp-sourcemaps": "^3.0.0",
    "gulp-typescript": "^6.0.0-alpha.1",
    "reflect-metadata": "^0.1.13"
  },
  "devDependencies": {
    "@types/gulp": "^4",
    "@types/gulp-rename": "^2",
    "@types/node": "^18.16.0",
    "mocha-junit-reporter": "^2.0.2",
    "tslint": "^6.1.3",
    "typescript": "^4.5.5"
  },
  "files": [
    "dist"
  ],
  "license": "Apache-2.0",
  "main": "dist/index.js",
  "module": "dist/index.js",
  "name": "@guardian/interfaces",
  "scripts": {
    "build": "tsc",
    "build:prod": "tsc --project tsconfig.production.json",
    "dev": "tsc -w",
    "lint": "tslint --config ../tslint.json --project .",
    "prepack": "npm run build",
    "test": "echo \"Error: no test specified\" && exit 1"
  },
<<<<<<< HEAD
  "version": "2.19.0"
=======
  "version": "2.19.1"
>>>>>>> 057f3fdd
}<|MERGE_RESOLUTION|>--- conflicted
+++ resolved
@@ -32,9 +32,5 @@
     "prepack": "npm run build",
     "test": "echo \"Error: no test specified\" && exit 1"
   },
-<<<<<<< HEAD
-  "version": "2.19.0"
-=======
   "version": "2.19.1"
->>>>>>> 057f3fdd
 }