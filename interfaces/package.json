{
  "author": "Envision Blockchain Solutions <info@envisionblockchain.com>",
  "description": "",
  "dependencies": {
    "reflect-metadata": "^0.1.13"
  },
  "devDependencies": {
    "@types/node": "^18.11.9",
    "mocha-junit-reporter": "^2.0.2",
    "tslint": "^6.1.3",
    "typescript": "^4.5.5"
  },
  "files": [
    "dist"
  ],
  "license": "Apache-2.0",
  "main": "dist/index.js",
  "module": "dist/index.js",
  "name": "@guardian/interfaces",
  "scripts": {
    "build": "tsc",
    "build:prod": "tsc --project tsconfig.production.json",
    "dev": "tsc -w",
    "lint": "tslint --config ../tslint.json --project .",
<<<<<<< HEAD
    "test": "echo \"Error: no test specified\" && exit 1",
    "prepack": "npm run build:prod"},
  "version": "2.8.1"
=======
    "test": "echo \"Error: no test specified\" && exit 1"
  },
  "version": "2.9.0-prerelease",
  "stableVersion": "2.8.1"
>>>>>>> e8f4f2fd
}<|MERGE_RESOLUTION|>--- conflicted
+++ resolved
@@ -22,14 +22,9 @@
     "build:prod": "tsc --project tsconfig.production.json",
     "dev": "tsc -w",
     "lint": "tslint --config ../tslint.json --project .",
-<<<<<<< HEAD
-    "test": "echo \"Error: no test specified\" && exit 1",
-    "prepack": "npm run build:prod"},
-  "version": "2.8.1"
-=======
+    "prepack": "npm run build",
     "test": "echo \"Error: no test specified\" && exit 1"
   },
   "version": "2.9.0-prerelease",
   "stableVersion": "2.8.1"
->>>>>>> e8f4f2fd
 }