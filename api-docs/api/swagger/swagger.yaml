--- conflicted
+++ resolved
@@ -2467,7 +2467,6 @@
                     - type: object
                       properties:
                         policyRoles:
-<<<<<<< HEAD
                           type: object
                           properties:
                             policy:
@@ -2486,18 +2485,6 @@
                                   type: string
                                 role:
                                   type: string
-=======
-                          type: array
-                          items:
-                            type: object
-                            properties:
-                              name: 
-                                type: string
-                              version:
-                                type: string
-                              role:
-                                type: string
->>>>>>> 79be21bc
         500:
           description: Internal server error.
           content:
