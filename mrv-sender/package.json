{
  "author": "Envision Blockchain Solutions <info@envisionblockchain.com>",
  "resolutions": {
    "@azure/core-rest-pipeline": "1.12.1",
      "image-size": "1.0.2"
  },
  "dependencies": {
<<<<<<< HEAD
      "@guardian/common": "^3.1.1",
=======
>>>>>>> 9f0179fe
    "@transmute/credentials-context": "0.7.0-unstable.80",
    "@transmute/did-context": "0.7.0-unstable.80",
    "@transmute/ed25519-signature-2018": "0.7.0-unstable.80",
    "@transmute/security-context": "0.7.0-unstable.80",
    "@transmute/vc.js": "0.7.0-unstable.80",
    "axios": "^1.3.6",
    "express": "^4.17.3",
    "prom-client": "^14.1.1"
  },
  "description": "",
  "devDependencies": {
    "@types/express": "^4.17.13",
    "nodemon": "^2.0.12",
    "typescript": "^4.6.3"
  },
  "license": "Apache-2.0",
  "main": "dist/index.js",
  "name": "mrv-sender",
  "scripts": {
    "build": "tsc",
    "build:prod": "tsc --project tsconfig.production.json",
    "debug": "nodemon dist/index.js",
    "dev": "tsc -w",
    "dev:docker": "nodemon .",
    "start": "node dist/index.js"
  },
  "type": "module",
    "version": "3.1.1"
}<|MERGE_RESOLUTION|>--- conflicted
+++ resolved
@@ -5,10 +5,6 @@
       "image-size": "1.0.2"
   },
   "dependencies": {
-<<<<<<< HEAD
-      "@guardian/common": "^3.1.1",
-=======
->>>>>>> 9f0179fe
     "@transmute/credentials-context": "0.7.0-unstable.80",
     "@transmute/did-context": "0.7.0-unstable.80",
     "@transmute/ed25519-signature-2018": "0.7.0-unstable.80",
@@ -36,5 +32,5 @@
     "start": "node dist/index.js"
   },
   "type": "module",
-    "version": "3.1.1"
+    "version": "3.1.0"
 }