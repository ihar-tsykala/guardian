openapi: 3.0.0
paths:
  /search:
    get:
      operationId: SearchApi_search
      summary: Search
      description: Full-text indexer search
      parameters:
        - name: pageIndex
          required: true
          in: query
          description: Page index
          example: 0
          schema:
            type: number
        - name: pageSize
          required: true
          in: query
          description: Page size
          example: 10
          schema:
            type: number
            maximum: 100
        - name: search
          required: true
          in: query
          description: Search phrase
          example: Project
          schema:
            type: string
      responses:
        '200':
          description: Search results
          content:
            application/json:
              schema:
                allOf:
                  - $ref: '#/components/schemas/PageDTO'
                  - properties:
                      items:
                        type: array
                        items:
                          $ref: '#/components/schemas/SearchItemDTO'
        '500':
          description: Internal server error
          content:
            application/json:
              schema:
                $ref: '#/components/schemas/InternalServerErrorDTO'
      tags:
        - search
  /entities/registries:
    get:
      operationId: EntityApi_getRegistries
      summary: Get standard registries
      description: Returns standard registries
      parameters:
        - name: pageIndex
          required: false
          in: query
          description: Page index
          example: 0
          schema:
            type: number
        - name: pageSize
          required: false
          in: query
          description: Page size
          example: 10
          schema:
            type: number
            maximum: 100
        - name: orderField
          required: false
          in: query
          description: Order field
          example: consensusTimestamp
          schema:
            type: string
        - name: orderDir
          required: false
          in: query
          description: Order direction
          examples:
            ASC:
              value: ASC
              description: Ascending ordering
            DESC:
              value: DESC
              description: Descending ordering
          schema:
            type: string
        - name: keywords
          required: false
          in: query
          description: Keywords to search
          examples:
            0.0.1960:
              description: >-
                Search registries, which are related to specific topic
                identifier
              value: '["0.0.1960"]'
          schema:
            type: string
        - name: topicId
          required: false
          in: query
          description: Global topic identifier
          example: 0.0.1960
          schema:
            type: string
        - name: options.did
          required: false
          in: query
          description: Registry did
          example: >-
            did:hedera:testnet:8Go53QCUXZ4nzSQMyoWovWCxseogGTMLDiHg14Fkz4VN_0.0.4481265
          schema:
            type: string
        - name: options.registrantTopicId
          required: false
          in: query
          description: Registry user topic identifier
          example: 0.0.4481265
          schema:
            type: string
        - name: options.attributes.OrganizationName
          required: false
          in: query
          description: Registry organization name
          example: Example
          schema:
            type: string
      responses:
        '200':
          description: Registries
          content:
            application/json:
              schema:
                allOf:
                  - $ref: '#/components/schemas/PageDTO'
                  - properties:
                      items:
                        type: array
                        items:
                          $ref: '#/components/schemas/RegistryDTO'
        '500':
          description: Internal server error
          content:
            application/json:
              schema:
                $ref: '#/components/schemas/InternalServerErrorDTO'
      tags: &ref_0
        - entities
  /entities/registries/{messageId}:
    get:
      operationId: EntityApi_getRegistry
      summary: Get registry
      description: Returns registry
      parameters:
        - name: messageId
          required: true
          in: path
          description: Message identifier
          example: '1706823227.586179534'
          schema:
            type: string
      responses:
        '200':
          description: Registry details
          content:
            application/json:
              schema:
                $ref: '#/components/schemas/RegistryDetailsDTO'
        '500':
          description: Internal server error
          content:
            application/json:
              schema:
                $ref: '#/components/schemas/InternalServerErrorDTO'
      tags: *ref_0
  /entities/registries/{messageId}/relationships:
    get:
      operationId: EntityApi_getRegistriesRelationships
      summary: Get registry relationships
      description: Returns registry relationships
      parameters:
        - name: messageId
          required: true
          in: path
          description: Message identifier
          example: '1706823227.586179534'
          schema:
            type: string
      responses:
        '200':
          description: Registry relationships
          content:
            application/json:
              schema:
                $ref: '#/components/schemas/RelationshipsDTO'
        '500':
          description: Internal server error
          content:
            application/json:
              schema:
                $ref: '#/components/schemas/InternalServerErrorDTO'
      tags: *ref_0
  /entities/registry-users:
    get:
      operationId: EntityApi_getRegistryUsers
      summary: Get registry users
      description: Returns registry users
      parameters:
        - name: pageIndex
          required: false
          in: query
          description: Page index
          example: 0
          schema:
            type: number
        - name: pageSize
          required: false
          in: query
          description: Page size
          example: 10
          schema:
            type: number
            maximum: 100
        - name: orderField
          required: false
          in: query
          description: Order field
          example: consensusTimestamp
          schema:
            type: string
        - name: orderDir
          required: false
          in: query
          description: Order direction
          examples:
            ASC:
              value: ASC
              description: Ascending ordering
            DESC:
              value: DESC
              description: Descending ordering
          schema:
            type: string
        - name: keywords
          required: false
          in: query
          description: Keywords to search
          examples:
            0.0.1960:
              description: >-
                Search registry users, which are related to specific topic
                identifier
              value: '["0.0.1960"]'
          schema:
            type: string
        - name: topicId
          required: false
          in: query
          description: User topic identifier
          example: 0.0.1960
          schema:
            type: string
      responses:
        '200':
          description: Registry users
          content:
            application/json:
              schema:
                allOf:
                  - $ref: '#/components/schemas/PageDTO'
                  - properties:
                      items:
                        type: array
                        items:
                          $ref: '#/components/schemas/RegistryUserGridDTO'
        '500':
          description: Internal server error
          content:
            application/json:
              schema:
                $ref: '#/components/schemas/InternalServerErrorDTO'
      tags: *ref_0
  /entities/registry-users/{messageId}:
    get:
      operationId: EntityApi_getRegistryUser
      summary: Get registry user
      description: Returns registry user
      parameters:
        - name: messageId
          required: true
          in: path
          description: Message identifier
          example: '1706823227.586179534'
          schema:
            type: string
      responses:
        '200':
          description: Registry user details
          content:
            application/json:
              schema:
                $ref: '#/components/schemas/RegistryUserDetailsDTO'
        '500':
          description: Internal server error
          content:
            application/json:
              schema:
                $ref: '#/components/schemas/InternalServerErrorDTO'
      tags: *ref_0
  /entities/policies:
    get:
      operationId: EntityApi_getPolicies
      summary: Get policies
      description: Returns policies
      parameters:
        - name: pageIndex
          required: false
          in: query
          description: Page index
          example: 0
          schema:
            type: number
        - name: pageSize
          required: false
          in: query
          description: Page size
          example: 10
          schema:
            type: number
            maximum: 100
        - name: orderField
          required: false
          in: query
          description: Order field
          example: consensusTimestamp
          schema:
            type: string
        - name: orderDir
          required: false
          in: query
          description: Order direction
          examples:
            ASC:
              value: ASC
              description: Ascending ordering
            DESC:
              value: DESC
              description: Descending ordering
          schema:
            type: string
        - name: keywords
          required: false
          in: query
          description: Keywords to search
          examples:
            0.0.1960:
              description: Search policies, which are related to specific topic identifier
              value: '["0.0.1960"]'
          schema:
            type: string
        - name: topicId
          required: false
          in: query
          description: Policy topic identifier
          example: 0.0.1960
          schema:
            type: string
        - name: options.owner
          required: false
          in: query
          description: Policy owner
          example: >-
            did:hedera:testnet:8Go53QCUXZ4nzSQMyoWovWCxseogGTMLDiHg14Fkz4VN_0.0.4481265
          schema:
            type: string
        - name: analytics.tools
          required: false
          in: query
          description: Tool
          example: '1706823227.586179534'
          schema:
            type: string
      responses:
        '200':
          description: Policies
          content:
            application/json:
              schema:
                allOf:
                  - $ref: '#/components/schemas/PageDTO'
                  - properties:
                      items:
                        type: array
                        items:
                          $ref: '#/components/schemas/PolicyDTO'
        '500':
          description: Internal server error
          content:
            application/json:
              schema:
                $ref: '#/components/schemas/InternalServerErrorDTO'
      tags: *ref_0
  /entities/policies/{messageId}:
    get:
      operationId: EntityApi_getPolicy
      summary: Get policy
      description: Returns policy
      parameters:
        - name: messageId
          required: true
          in: path
          description: Message identifier
          example: '1706823227.586179534'
          schema:
            type: string
      responses:
        '200':
          description: Policy details
          content:
            application/json:
              schema:
                $ref: '#/components/schemas/PolicyDetailsDTO'
        '500':
          description: Internal server error
          content:
            application/json:
              schema:
                $ref: '#/components/schemas/InternalServerErrorDTO'
      tags: *ref_0
  /entities/policies/{messageId}/relationships:
    get:
      operationId: EntityApi_getPolicyRelationships
      summary: Get policy relationships
      description: Returns policy relationships
      parameters:
        - name: messageId
          required: true
          in: path
          description: Message identifier
          example: '1706823227.586179534'
          schema:
            type: string
      responses:
        '200':
          description: Policy relationships
          content:
            application/json:
              schema:
                $ref: '#/components/schemas/RelationshipsDTO'
        '500':
          description: Internal server error
          content:
            application/json:
              schema:
                $ref: '#/components/schemas/InternalServerErrorDTO'
      tags: *ref_0
  /entities/tools:
    get:
      operationId: EntityApi_getTools
      summary: Get tools
      description: Returns tools
      parameters:
        - name: pageIndex
          required: false
          in: query
          description: Page index
          example: 0
          schema:
            type: number
        - name: pageSize
          required: false
          in: query
          description: Page size
          example: 10
          schema:
            type: number
            maximum: 100
        - name: orderField
          required: false
          in: query
          description: Order field
          example: consensusTimestamp
          schema:
            type: string
        - name: orderDir
          required: false
          in: query
          description: Order direction
          examples:
            ASC:
              value: ASC
              description: Ascending ordering
            DESC:
              value: DESC
              description: Descending ordering
          schema:
            type: string
        - name: keywords
          required: false
          in: query
          description: Keywords to search
          examples:
            0.0.1960:
              description: Search tools, which are related to specific topic identifier
              value: '["0.0.1960"]'
          schema:
            type: string
        - name: options.owner
          required: false
          in: query
          description: Tool owner
          example: >-
            did:hedera:testnet:8Go53QCUXZ4nzSQMyoWovWCxseogGTMLDiHg14Fkz4VN_0.0.4481265
          schema:
            type: string
        - name: topicId
          required: false
          in: query
          description: Topic identifier
          example: 0.0.1960
          schema:
            type: string
      responses:
        '200':
          description: Tools
          content:
            application/json:
              schema:
                allOf:
                  - $ref: '#/components/schemas/PageDTO'
                  - properties:
                      items:
                        type: array
                        items:
                          $ref: '#/components/schemas/ToolDTO'
        '500':
          description: Internal server error
          content:
            application/json:
              schema:
                $ref: '#/components/schemas/InternalServerErrorDTO'
      tags: *ref_0
  /entities/tools/{messageId}:
    get:
      operationId: EntityApi_getTool
      summary: Get tool
      description: Returns tool
      parameters:
        - name: messageId
          required: true
          in: path
          description: Message identifier
          example: '1706823227.586179534'
          schema:
            type: string
      responses:
        '200':
          description: Tool details
          content:
            application/json:
              schema:
                $ref: '#/components/schemas/ToolDetailsDTO'
        '500':
          description: Internal server error
          content:
            application/json:
              schema:
                $ref: '#/components/schemas/InternalServerErrorDTO'
      tags: *ref_0
  /entities/modules:
    get:
      operationId: EntityApi_getModules
      summary: Get modules
      description: Returns modules
      parameters:
        - name: pageIndex
          required: false
          in: query
          description: Page index
          example: 0
          schema:
            type: number
        - name: pageSize
          required: false
          in: query
          description: Page size
          example: 10
          schema:
            type: number
            maximum: 100
        - name: orderField
          required: false
          in: query
          description: Order field
          example: consensusTimestamp
          schema:
            type: string
        - name: orderDir
          required: false
          in: query
          description: Order direction
          examples:
            ASC:
              value: ASC
              description: Ascending ordering
            DESC:
              value: DESC
              description: Descending ordering
          schema:
            type: string
        - name: keywords
          required: false
          in: query
          description: Keywords to search
          examples:
            0.0.1960:
              description: Search modules, which are related to specific topic identifier
              value: '["0.0.1960"]'
          schema:
            type: string
        - name: options.owner
          required: false
          in: query
          description: Module owner
          example: >-
            did:hedera:testnet:8Go53QCUXZ4nzSQMyoWovWCxseogGTMLDiHg14Fkz4VN_0.0.4481265
          schema:
            type: string
        - name: topicId
          required: false
          in: query
          description: Topic identifier
          example: 0.0.1960
          schema:
            type: string
      responses:
        '200':
          description: Modules
          content:
            application/json:
              schema:
                allOf:
                  - $ref: '#/components/schemas/PageDTO'
                  - properties:
                      items:
                        type: array
                        items:
                          $ref: '#/components/schemas/ModuleDTO'
        '500':
          description: Internal server error
          content:
            application/json:
              schema:
                $ref: '#/components/schemas/InternalServerErrorDTO'
      tags: *ref_0
  /entities/modules/{messageId}:
    get:
      operationId: EntityApi_getModule
      summary: Get module
      description: Returns module
      parameters:
        - name: messageId
          required: true
          in: path
          description: Message identifier
          example: '1706823227.586179534'
          schema:
            type: string
      responses:
        '200':
          description: Module details
          content:
            application/json:
              schema:
                $ref: '#/components/schemas/ModuleDetailsDTO'
        '500':
          description: Internal server error
          content:
            application/json:
              schema:
                $ref: '#/components/schemas/InternalServerErrorDTO'
      tags: *ref_0
  /entities/schemas:
    get:
      operationId: EntityApi_getSchemas
      summary: Get schemas
      description: Returns schemas
      parameters:
        - name: pageIndex
          required: false
          in: query
          description: Page index
          example: 0
          schema:
            type: number
        - name: pageSize
          required: false
          in: query
          description: Page size
          example: 10
          schema:
            type: number
            maximum: 100
        - name: orderField
          required: false
          in: query
          description: Order field
          example: consensusTimestamp
          schema:
            type: string
        - name: orderDir
          required: false
          in: query
          description: Order direction
          examples:
            ASC:
              value: ASC
              description: Ascending ordering
            DESC:
              value: DESC
              description: Descending ordering
          schema:
            type: string
        - name: keywords
          required: false
          in: query
          description: Keywords to search
          examples:
            0.0.1960:
              description: Search schemas, which are related to specific topic identifier
              value: '["0.0.1960"]'
          schema:
            type: string
        - name: topicId
          required: false
          in: query
          description: Policy topic identifier
          example: 0.0.1960
          schema:
            type: string
        - name: options.owner
          required: false
          in: query
          description: Schema owner
          example: >-
            did:hedera:testnet:8Go53QCUXZ4nzSQMyoWovWCxseogGTMLDiHg14Fkz4VN_0.0.4481265
          schema:
            type: string
      responses:
        '200':
          description: Schemas
          content:
            application/json:
              schema:
                allOf:
                  - $ref: '#/components/schemas/PageDTO'
                  - properties:
                      items:
                        type: array
                        items:
                          $ref: '#/components/schemas/SchemaGridDTO'
        '500':
          description: Internal server error
          content:
            application/json:
              schema:
                $ref: '#/components/schemas/InternalServerErrorDTO'
      tags: *ref_0
  /entities/schemas/{messageId}:
    get:
      operationId: EntityApi_getSchema
      summary: Get schema
      description: Returns schema
      parameters:
        - name: messageId
          required: true
          in: path
          description: Message identifier
          example: '1706823227.586179534'
          schema:
            type: string
      responses:
        '200':
          description: Schema details
          content:
            application/json:
              schema:
                $ref: '#/components/schemas/SchemaDetailsDTO'
        '500':
          description: Internal server error
          content:
            application/json:
              schema:
                $ref: '#/components/schemas/InternalServerErrorDTO'
      tags: *ref_0
  /entities/schemas/{messageId}/tree:
    get:
      operationId: EntityApi_getSchemaTree
      summary: Get schema tree
      description: Returns schema tree
      parameters:
        - name: messageId
          required: true
          in: path
          description: Message identifier
          example: '1706823227.586179534'
          schema:
            type: string
      responses:
        '200':
          description: Schema tree
          content:
            application/json:
              schema:
                $ref: '#/components/schemas/SchemaTreeDTO'
        '500':
          description: Internal server error
          content:
            application/json:
              schema:
                $ref: '#/components/schemas/InternalServerErrorDTO'
      tags: *ref_0
  /entities/tokens:
    get:
      operationId: EntityApi_getTokens
      summary: Get tokens
      description: Returns tokens
      parameters:
        - name: pageIndex
          required: false
          in: query
          description: Page index
          example: 0
          schema:
            type: number
        - name: pageSize
          required: false
          in: query
          description: Page size
          example: 10
          schema:
            type: number
            maximum: 100
        - name: orderField
          required: false
          in: query
          description: Order field
          example: consensusTimestamp
          schema:
            type: string
        - name: orderDir
          required: false
          in: query
          description: Order direction
          examples:
            ASC:
              value: ASC
              description: Ascending ordering
            DESC:
              value: DESC
              description: Descending ordering
          schema:
            type: string
        - name: tokenId
          required: false
          in: query
          description: Token identifier
          example: 0.0.1960
          schema:
            type: string
        - name: treasury
          required: false
          in: query
          description: Treasury
          example: 0.0.1960
          schema:
            type: string
      responses:
        '200':
          description: Tokens
          content:
            application/json:
              schema:
                allOf:
                  - $ref: '#/components/schemas/PageDTO'
                  - properties:
                      items:
                        type: array
                        items:
                          $ref: '#/components/schemas/TokenDTO'
        '500':
          description: Internal server error
          content:
            application/json:
              schema:
                $ref: '#/components/schemas/InternalServerErrorDTO'
      tags: *ref_0
  /entities/tokens/{tokenId}:
    get:
      operationId: EntityApi_getToken
      summary: Get token
      description: Returns token
      parameters:
        - name: tokenId
          required: true
          in: path
          description: Token identifier
          example: 0.0.1960
          schema:
            type: string
      responses:
        '200':
          description: Token details
          content:
            application/json:
              schema:
                $ref: '#/components/schemas/TokenDetailsDTO'
        '500':
          description: Internal server error
          content:
            application/json:
              schema:
                $ref: '#/components/schemas/InternalServerErrorDTO'
      tags: *ref_0
  /entities/roles:
    get:
      operationId: EntityApi_getRoles
      summary: Get roles
      description: Returns roles
      parameters:
        - name: pageIndex
          required: false
          in: query
          description: Page index
          example: 0
          schema:
            type: number
        - name: pageSize
          required: false
          in: query
          description: Page size
          example: 10
          schema:
            type: number
            maximum: 100
        - name: orderField
          required: false
          in: query
          description: Order field
          example: consensusTimestamp
          schema:
            type: string
        - name: orderDir
          required: false
          in: query
          description: Order direction
          examples:
            ASC:
              value: ASC
              description: Ascending ordering
            DESC:
              value: DESC
              description: Descending ordering
          schema:
            type: string
        - name: keywords
          required: false
          in: query
          description: Keywords to search
          examples:
            0.0.1960:
              description: Search roles, which are related to specific topic identifier
              value: '["0.0.1960"]'
          schema:
            type: string
        - name: options.issuer
          required: false
          in: query
          description: Issuer
          example: >-
            did:hedera:testnet:8Go53QCUXZ4nzSQMyoWovWCxseogGTMLDiHg14Fkz4VN_0.0.4481265
          schema:
            type: string
        - name: options.role
          required: true
          in: query
          schema:
            type: string
        - name: analytics.sr
          required: true
          in: query
          schema:
            type: string
        - name: topicId
          required: false
          in: query
          description: Topic identifier
          example: 0.0.1960
          schema:
            type: string
        - name: analytics.policyId
          required: false
          in: query
          description: Policy identifier
          example: '1706823227.586179534'
          schema:
            type: string
      responses:
        '200':
          description: Roles
          content:
            application/json:
              schema:
                allOf:
                  - $ref: '#/components/schemas/PageDTO'
                  - properties:
                      items:
                        type: array
                        items:
                          $ref: '#/components/schemas/RoleDTO'
        '500':
          description: Internal server error
          content:
            application/json:
              schema:
                $ref: '#/components/schemas/InternalServerErrorDTO'
      tags: *ref_0
  /entities/roles/{messageId}:
    get:
      operationId: EntityApi_getRole
      summary: Get role
      description: Returns role
      parameters:
        - name: messageId
          required: true
          in: path
          description: Message identifier
          example: '1706823227.586179534'
          schema:
            type: string
      responses:
        '200':
          description: Role details
          content:
            application/json:
              schema:
                $ref: '#/components/schemas/RoleDetailsDTO'
        '500':
          description: Internal server error
          content:
            application/json:
              schema:
                $ref: '#/components/schemas/InternalServerErrorDTO'
      tags: *ref_0
  /entities/statistics:
    get:
      operationId: EntityApi_getStatistics
      summary: Get statistics
      description: Returns statistics
      parameters:
        - name: pageIndex
          required: false
          in: query
          description: Page index
          example: 0
          schema:
            type: number
        - name: pageSize
          required: false
          in: query
          description: Page size
          example: 10
          schema:
            type: number
            maximum: 100
        - name: orderField
          required: false
          in: query
          description: Order field
          example: consensusTimestamp
          schema:
            type: string
        - name: orderDir
          required: false
          in: query
          description: Order direction
          examples:
            ASC:
              value: ASC
              description: Ascending ordering
            DESC:
              value: DESC
              description: Descending ordering
          schema:
            type: string
        - name: keywords
          required: false
          in: query
          description: Keywords to search
          examples:
            0.0.1960:
              description: >-
                Search statistics, which are related to specific topic
                identifier
              value: '["0.0.1960"]'
          schema:
            type: string
        - name: topicId
          required: false
          in: query
          description: Statistic topic identifier
          example: 0.0.1960
          schema:
            type: string
        - name: options.owner
          required: false
          in: query
          description: Statistic owner
          example: >-
            did:hedera:testnet:8Go53QCUXZ4nzSQMyoWovWCxseogGTMLDiHg14Fkz4VN_0.0.4481265
          schema:
            type: string
        - name: options.policy
          required: false
          in: query
          description: Policy
          example: '1706823227.586179534'
          schema:
            type: string
      responses:
        '200':
          description: Statistics
          content:
            application/json:
              schema:
                allOf:
                  - $ref: '#/components/schemas/PageDTO'
                  - properties:
                      items:
                        type: array
                        items:
                          $ref: '#/components/schemas/StatisticDTO'
        '500':
          description: Internal server error
          content:
            application/json:
              schema:
                $ref: '#/components/schemas/InternalServerErrorDTO'
      tags: *ref_0
  /entities/statistics/{messageId}:
    get:
      operationId: EntityApi_getStatistic
      summary: Get statistic
      description: Returns statistic
      parameters:
        - name: messageId
          required: true
          in: path
          description: Message identifier
          example: '1706823227.586179534'
          schema:
            type: string
      responses:
        '200':
          description: Statistic details
          content:
            application/json:
              schema:
                $ref: '#/components/schemas/StatisticDetailsDTO'
        '500':
          description: Internal server error
          content:
            application/json:
              schema:
                $ref: '#/components/schemas/InternalServerErrorDTO'
      tags: *ref_0
  /entities/statistic-documents:
    get:
      operationId: EntityApi_getStatisticDocuments
      summary: Get VCs
      description: Returns VCs
      parameters:
        - name: pageIndex
          required: false
          in: query
          description: Page index
          example: 0
          schema:
            type: number
        - name: pageSize
          required: false
          in: query
          description: Page size
          example: 10
          schema:
            type: number
            maximum: 100
        - name: orderField
          required: false
          in: query
          description: Order field
          example: consensusTimestamp
          schema:
            type: string
        - name: orderDir
          required: false
          in: query
          description: Order direction
          examples:
            ASC:
              value: ASC
              description: Ascending ordering
            DESC:
              value: DESC
              description: Descending ordering
          schema:
            type: string
        - name: keywords
          required: false
          in: query
          description: Keywords to search
          examples:
            0.0.1960:
              description: Search VCs, which are related to specific topic identifier
              value: '["0.0.1960"]'
          schema:
            type: string
        - name: topicId
          required: false
          in: query
          description: Topic identifier
          example: 0.0.1960
          schema:
            type: string
        - name: options.issuer
          required: false
          in: query
          description: Issuer
          example: >-
            did:hedera:testnet:8Go53QCUXZ4nzSQMyoWovWCxseogGTMLDiHg14Fkz4VN_0.0.4481265
          schema:
            type: string
        - name: analytics.policyId
          required: false
          in: query
          description: Policy identifier
          example: '1706823227.586179534'
          schema:
            type: string
        - name: analytics.schemaId
          required: false
          in: query
          description: Schema identifier
          example: '1706823227.586179534'
          schema:
            type: string
        - name: options.relationships
          required: false
          in: query
          description: Relationships
          example: '1706823227.586179534'
          schema:
            type: string
      responses:
        '200':
          description: VCs
          content:
            application/json:
              schema:
                allOf:
                  - $ref: '#/components/schemas/PageDTO'
                  - properties:
                      items:
                        type: array
                        items:
                          $ref: '#/components/schemas/VCGridDTO'
        '500':
          description: Internal server error
          content:
            application/json:
              schema:
                $ref: '#/components/schemas/InternalServerErrorDTO'
      tags: *ref_0
  /entities/labels:
    get:
      operationId: EntityApi_getLabels
      summary: Get labels
      description: Returns labels
      parameters:
        - name: pageIndex
          required: false
          in: query
          description: Page index
          example: 0
          schema:
            type: number
        - name: pageSize
          required: false
          in: query
          description: Page size
          example: 10
          schema:
            type: number
            maximum: 100
        - name: orderField
          required: false
          in: query
          description: Order field
          example: consensusTimestamp
          schema:
            type: string
        - name: orderDir
          required: false
          in: query
          description: Order direction
          examples:
            ASC:
              value: ASC
              description: Ascending ordering
            DESC:
              value: DESC
              description: Descending ordering
          schema:
            type: string
        - name: keywords
          required: false
          in: query
          description: Keywords to search
          examples:
            0.0.1960:
              description: Search labels, which are related to specific topic identifier
              value: '["0.0.1960"]'
          schema:
            type: string
        - name: topicId
          required: false
          in: query
          description: Label topic identifier
          example: 0.0.1960
          schema:
            type: string
        - name: options.owner
          required: false
          in: query
          description: Label owner
          example: >-
            did:hedera:testnet:8Go53QCUXZ4nzSQMyoWovWCxseogGTMLDiHg14Fkz4VN_0.0.4481265
          schema:
            type: string
        - name: options.policy
          required: false
          in: query
          description: Policy
          example: '1706823227.586179534'
          schema:
            type: string
      responses:
        '200':
          description: Labels
          content:
            application/json:
              schema:
                allOf:
                  - $ref: '#/components/schemas/PageDTO'
                  - properties:
                      items:
                        type: array
                        items:
                          $ref: '#/components/schemas/LabelDTO'
        '500':
          description: Internal server error
          content:
            application/json:
              schema:
                $ref: '#/components/schemas/InternalServerErrorDTO'
      tags: *ref_0
  /entities/labels/{messageId}:
    get:
      operationId: EntityApi_getLabel
      summary: Get label
      description: Returns label
      parameters:
        - name: messageId
          required: true
          in: path
          description: Message identifier
          example: '1706823227.586179534'
          schema:
            type: string
      responses:
        '200':
          description: Label details
          content:
            application/json:
              schema:
                $ref: '#/components/schemas/LabelDetailsDTO'
        '500':
          description: Internal server error
          content:
            application/json:
              schema:
                $ref: '#/components/schemas/InternalServerErrorDTO'
      tags: *ref_0
  /entities/label-documents/{messageId}:
    get:
      operationId: EntityApi_getLabelDocument
      summary: Get label document
      description: Returns label document
      parameters:
        - name: messageId
          required: true
          in: path
          description: Message identifier
          example: '1706823227.586179534'
          schema:
            type: string
      responses:
        '200':
          description: Label document details
          content:
            application/json:
              schema:
                $ref: '#/components/schemas/LabelDocumentDetailsDTO'
        '500':
          description: Internal server error
          content:
            application/json:
              schema:
                $ref: '#/components/schemas/InternalServerErrorDTO'
      tags: *ref_0
  /entities/label-documents:
    get:
      operationId: EntityApi_getLabelDocuments
      summary: Get Label Documents
      description: Returns Label Documents
      parameters:
        - name: pageIndex
          required: false
          in: query
          description: Page index
          example: 0
          schema:
            type: number
        - name: pageSize
          required: false
          in: query
          description: Page size
          example: 10
          schema:
            type: number
            maximum: 100
        - name: orderField
          required: false
          in: query
          description: Order field
          example: consensusTimestamp
          schema:
            type: string
        - name: orderDir
          required: false
          in: query
          description: Order direction
          examples:
            ASC:
              value: ASC
              description: Ascending ordering
            DESC:
              value: DESC
              description: Descending ordering
          schema:
            type: string
        - name: keywords
          required: false
          in: query
          description: Keywords to search
          examples:
            0.0.1960:
              description: Search VPs, which are related to specific topic identifier
              value: '["0.0.1960"]'
          schema:
            type: string
        - name: topicId
          required: false
          in: query
          description: Topic identifier
          example: 0.0.1960
          schema:
            type: string
        - name: options.issuer
          required: false
          in: query
          description: Issuer
          example: >-
            did:hedera:testnet:8Go53QCUXZ4nzSQMyoWovWCxseogGTMLDiHg14Fkz4VN_0.0.4481265
          schema:
            type: string
        - name: analytics.policyId
          required: false
          in: query
          description: Policy identifier
          example: '1706823227.586179534'
          schema:
            type: string
        - name: analytics.schemaIds
          required: false
          in: query
          description: Schema identifier
          example: '1706823227.586179534'
          schema:
            type: string
      responses:
        '200':
          description: Label Documents
          content:
            application/json:
              schema:
                allOf:
                  - $ref: '#/components/schemas/PageDTO'
                  - properties:
                      items:
                        type: array
                        items:
                          $ref: '#/components/schemas/VPGridDTO'
        '500':
          description: Internal server error
          content:
            application/json:
              schema:
                $ref: '#/components/schemas/InternalServerErrorDTO'
      tags: *ref_0
  /entities/formulas:
    get:
      operationId: EntityApi_getFormulas
      summary: Get formulas
      description: Returns formulas
      parameters:
        - name: pageIndex
          required: false
          in: query
          description: Page index
          example: 0
          schema:
            type: number
        - name: pageSize
          required: false
          in: query
          description: Page size
          example: 10
          schema:
            type: number
            maximum: 100
        - name: orderField
          required: false
          in: query
          description: Order field
          example: consensusTimestamp
          schema:
            type: string
        - name: orderDir
          required: false
          in: query
          description: Order direction
          examples:
            ASC:
              value: ASC
              description: Ascending ordering
            DESC:
              value: DESC
              description: Descending ordering
          schema:
            type: string
        - name: keywords
          required: false
          in: query
          description: Keywords to search
          examples:
            0.0.1960:
              description: Search formulas, which are related to specific topic identifier
              value: '["0.0.1960"]'
          schema:
            type: string
        - name: topicId
          required: false
          in: query
          description: Policy topic identifier
          example: 0.0.1960
          schema:
            type: string
        - name: options.owner
          required: false
          in: query
          description: formula owner
          example: >-
            did:hedera:testnet:8Go53QCUXZ4nzSQMyoWovWCxseogGTMLDiHg14Fkz4VN_0.0.4481265
          schema:
            type: string
      responses:
        '200':
          description: formulas
          content:
            application/json:
              schema:
                allOf:
                  - $ref: '#/components/schemas/PageDTO'
                  - properties:
                      items:
                        type: array
                        items:
                          $ref: '#/components/schemas/FormulaDTO'
        '500':
          description: Internal server error
          content:
            application/json:
              schema:
                $ref: '#/components/schemas/InternalServerErrorDTO'
      tags: *ref_0
  /entities/formulas/{messageId}:
    get:
      operationId: EntityApi_getFormula
      summary: Get formula
      description: Returns formula
      parameters:
        - name: messageId
          required: true
          in: path
          description: Message identifier
          example: '1706823227.586179534'
          schema:
            type: string
      responses:
        '200':
          description: Formula details
          content:
            application/json:
              schema:
                $ref: '#/components/schemas/FormulaDetailsDTO'
        '500':
          description: Internal server error
          content:
            application/json:
              schema:
                $ref: '#/components/schemas/InternalServerErrorDTO'
      tags: *ref_0
  /entities/formulas/{messageId}/relationships:
    get:
      operationId: EntityApi_getFormulaRelationships
      summary: Get formula relationships
      description: Returns formula relationships
      parameters:
        - name: messageId
          required: true
          in: path
          description: Message identifier
          example: '1706823227.586179534'
          schema:
            type: string
      responses:
        '200':
          description: Formula relationships
          content:
            application/json:
              schema:
                $ref: '#/components/schemas/FormulaRelationshipsDTO'
        '500':
          description: Internal server error
          content:
            application/json:
              schema:
                $ref: '#/components/schemas/InternalServerErrorDTO'
      tags: *ref_0
  /entities/did-documents:
    get:
      operationId: EntityApi_getDidDocuments
      summary: Get DIDs
      description: Returns DIDs
      parameters:
        - name: pageIndex
          required: false
          in: query
          description: Page index
          example: 0
          schema:
            type: number
        - name: pageSize
          required: false
          in: query
          description: Page size
          example: 10
          schema:
            type: number
            maximum: 100
        - name: orderField
          required: false
          in: query
          description: Order field
          example: consensusTimestamp
          schema:
            type: string
        - name: orderDir
          required: false
          in: query
          description: Order direction
          examples:
            ASC:
              value: ASC
              description: Ascending ordering
            DESC:
              value: DESC
              description: Descending ordering
          schema:
            type: string
        - name: keywords
          required: false
          in: query
          description: Keywords to search
          examples:
            0.0.1960:
              description: Search DIDs, which are related to specific topic identifier
              value: '["0.0.1960"]'
          schema:
            type: string
        - name: topicId
          required: false
          in: query
          description: Topic identifier
          example: 0.0.1960
          schema:
            type: string
        - name: options.did
          required: false
          in: query
          description: DID
          example: >-
            did:hedera:testnet:8Go53QCUXZ4nzSQMyoWovWCxseogGTMLDiHg14Fkz4VN_0.0.4481265
          schema:
            type: string
      responses:
        '200':
          description: DIDs
          content:
            application/json:
              schema:
                allOf:
                  - $ref: '#/components/schemas/PageDTO'
                  - properties:
                      items:
                        type: array
                        items:
                          $ref: '#/components/schemas/DIDGridDTO'
        '500':
          description: Internal server error
          content:
            application/json:
              schema:
                $ref: '#/components/schemas/InternalServerErrorDTO'
      tags: *ref_0
  /entities/did-documents/{messageId}:
    get:
      operationId: EntityApi_getDidDocument
      summary: Get DID
      description: Returns DID
      parameters:
        - name: messageId
          required: true
          in: path
          description: Message identifier
          example: '1706823227.586179534'
          schema:
            type: string
      responses:
        '200':
          description: DID details
          content:
            application/json:
              schema:
                $ref: '#/components/schemas/DIDDetailsDTO'
        '500':
          description: Internal server error
          content:
            application/json:
              schema:
                $ref: '#/components/schemas/InternalServerErrorDTO'
      tags: *ref_0
  /entities/did-documents/{messageId}/relationships:
    get:
      operationId: EntityApi_getDidRelationships
      summary: Get DID relationships
      description: Returns DID relationships
      parameters:
        - name: messageId
          required: true
          in: path
          description: Message identifier
          example: '1706823227.586179534'
          schema:
            type: string
      responses:
        '200':
          description: DID relationships
          content:
            application/json:
              schema:
                $ref: '#/components/schemas/RelationshipsDTO'
        '500':
          description: Internal server error
          content:
            application/json:
              schema:
                $ref: '#/components/schemas/InternalServerErrorDTO'
      tags: *ref_0
  /entities/vp-documents:
    get:
      operationId: EntityApi_getVpDocuments
      summary: Get VPs
      description: Returns VPs
      parameters:
        - name: pageIndex
          required: false
          in: query
          description: Page index
          example: 0
          schema:
            type: number
        - name: pageSize
          required: false
          in: query
          description: Page size
          example: 10
          schema:
            type: number
            maximum: 100
        - name: orderField
          required: false
          in: query
          description: Order field
          example: consensusTimestamp
          schema:
            type: string
        - name: orderDir
          required: false
          in: query
          description: Order direction
          examples:
            ASC:
              value: ASC
              description: Ascending ordering
            DESC:
              value: DESC
              description: Descending ordering
          schema:
            type: string
        - name: keywords
          required: false
          in: query
          description: Keywords to search
          examples:
            0.0.1960:
              description: Search VPs, which are related to specific topic identifier
              value: '["0.0.1960"]'
          schema:
            type: string
        - name: topicId
          required: false
          in: query
          description: Topic identifier
          example: 0.0.1960
          schema:
            type: string
        - name: options.issuer
          required: false
          in: query
          description: Issuer
          example: >-
            did:hedera:testnet:8Go53QCUXZ4nzSQMyoWovWCxseogGTMLDiHg14Fkz4VN_0.0.4481265
          schema:
            type: string
        - name: analytics.policyId
          required: false
          in: query
          description: Policy identifier
          example: '1706823227.586179534'
          schema:
            type: string
        - name: analytics.schemaIds
          required: false
          in: query
          description: Schema identifier
          example: '1706823227.586179534'
          schema:
            type: string
      responses:
        '200':
          description: VPs
          content:
            application/json:
              schema:
                allOf:
                  - $ref: '#/components/schemas/PageDTO'
                  - properties:
                      items:
                        type: array
                        items:
                          $ref: '#/components/schemas/VPGridDTO'
        '500':
          description: Internal server error
          content:
            application/json:
              schema:
                $ref: '#/components/schemas/InternalServerErrorDTO'
      tags: *ref_0
  /entities/vp-documents/{messageId}:
    get:
      operationId: EntityApi_getVpDocument
      summary: Get VP
      description: Returns VP
      parameters:
        - name: messageId
          required: true
          in: path
          description: Message identifier
          example: '1706823227.586179534'
          schema:
            type: string
      responses:
        '200':
          description: VP details
          content:
            application/json:
              schema:
                $ref: '#/components/schemas/VPDetailsDTO'
        '500':
          description: Internal server error
          content:
            application/json:
              schema:
                $ref: '#/components/schemas/InternalServerErrorDTO'
      tags: *ref_0
  /entities/vp-documents/{messageId}/relationships:
    get:
      operationId: EntityApi_getVpRelationships
      summary: Get VP relationships
      description: Returns VP relationships
      parameters:
        - name: messageId
          required: true
          in: path
          description: Message identifier
          example: '1706823227.586179534'
          schema:
            type: string
      responses:
        '200':
          description: VP relationships
          content:
            application/json:
              schema:
                $ref: '#/components/schemas/RelationshipsDTO'
        '500':
          description: Internal server error
          content:
            application/json:
              schema:
                $ref: '#/components/schemas/InternalServerErrorDTO'
      tags: *ref_0
  /entities/vc-documents:
    get:
      operationId: EntityApi_getVcDocuments
      summary: Get VCs
      description: Returns VCs
      parameters:
        - name: pageIndex
          required: false
          in: query
          description: Page index
          example: 0
          schema:
            type: number
        - name: pageSize
          required: false
          in: query
          description: Page size
          example: 10
          schema:
            type: number
            maximum: 100
        - name: orderField
          required: false
          in: query
          description: Order field
          example: consensusTimestamp
          schema:
            type: string
        - name: orderDir
          required: false
          in: query
          description: Order direction
          examples:
            ASC:
              value: ASC
              description: Ascending ordering
            DESC:
              value: DESC
              description: Descending ordering
          schema:
            type: string
        - name: keywords
          required: false
          in: query
          description: Keywords to search
          examples:
            0.0.1960:
              description: Search VCs, which are related to specific topic identifier
              value: '["0.0.1960"]'
          schema:
            type: string
        - name: topicId
          required: false
          in: query
          description: Topic identifier
          example: 0.0.1960
          schema:
            type: string
        - name: options.issuer
          required: false
          in: query
          description: Issuer
          example: >-
            did:hedera:testnet:8Go53QCUXZ4nzSQMyoWovWCxseogGTMLDiHg14Fkz4VN_0.0.4481265
          schema:
            type: string
        - name: analytics.policyId
          required: false
          in: query
          description: Policy identifier
          example: '1706823227.586179534'
          schema:
            type: string
        - name: analytics.schemaId
          required: false
          in: query
          description: Schema identifier
          example: '1706823227.586179534'
          schema:
            type: string
        - name: options.relationships
          required: false
          in: query
          description: Relationships
          example: '1706823227.586179534'
          schema:
            type: string
      responses:
        '200':
          description: VCs
          content:
            application/json:
              schema:
                allOf:
                  - $ref: '#/components/schemas/PageDTO'
                  - properties:
                      items:
                        type: array
                        items:
                          $ref: '#/components/schemas/VCGridDTO'
        '500':
          description: Internal server error
          content:
            application/json:
              schema:
                $ref: '#/components/schemas/InternalServerErrorDTO'
      tags: *ref_0
  /entities/vc-documents/{messageId}:
    get:
      operationId: EntityApi_getVcDocument
      summary: Get VC
      description: Returns VC
      parameters:
        - name: messageId
          required: true
          in: path
          description: Message identifier
          example: '1706823227.586179534'
          schema:
            type: string
      responses:
        '200':
          description: VC details
          content:
            application/json:
              schema:
                $ref: '#/components/schemas/VCDetailsDTO'
        '500':
          description: Internal server error
          content:
            application/json:
              schema:
                $ref: '#/components/schemas/InternalServerErrorDTO'
      tags: *ref_0
  /entities/vc-documents/{messageId}/relationships:
    get:
      operationId: EntityApi_getVcRelationships
      summary: Get VC relationships
      description: Returns VC relationships
      parameters:
        - name: messageId
          required: true
          in: path
          description: Message identifier
          example: '1706823227.586179534'
          schema:
            type: string
      responses:
        '200':
          description: VC relationships
          content:
            application/json:
              schema:
                $ref: '#/components/schemas/RelationshipsDTO'
        '500':
          description: Internal server error
          content:
            application/json:
              schema:
                $ref: '#/components/schemas/InternalServerErrorDTO'
      tags: *ref_0
  /entities/nfts:
    get:
      operationId: EntityApi_getNFTs
      summary: Get NFTs
      description: Returns NFTs
      parameters:
        - name: pageIndex
          required: false
          in: query
          description: Page index
          example: 0
          schema:
            type: number
        - name: pageSize
          required: false
          in: query
          description: Page size
          example: 10
          schema:
            type: number
            maximum: 100
        - name: orderField
          required: false
          in: query
          description: Order field
          example: consensusTimestamp
          schema:
            type: string
        - name: orderDir
          required: false
          in: query
          description: Order direction
          examples:
            ASC:
              value: ASC
              description: Ascending ordering
            DESC:
              value: DESC
              description: Descending ordering
          schema:
            type: string
        - name: tokenId
          required: false
          in: query
          description: Token identifier
          example: 0.0.1960
          schema:
            type: string
      responses:
        '200':
          description: NFTs
          content:
            application/json:
              schema:
                allOf:
                  - $ref: '#/components/schemas/PageDTO'
                  - properties:
                      items:
                        type: array
                        items:
                          $ref: '#/components/schemas/NFTDTO'
        '500':
          description: Internal server error
          content:
            application/json:
              schema:
                $ref: '#/components/schemas/InternalServerErrorDTO'
      tags: *ref_0
  /entities/nfts/{tokenId}/{serialNumber}:
    get:
      operationId: EntityApi_getNFT
      summary: Get NFT
      description: Returns NFT
      parameters:
        - name: tokenId
          required: true
          in: path
          description: Token identifier
          example: 0.0.1960
          schema:
            type: string
        - name: serialNumber
          required: true
          in: path
          description: Serial number
          example: '1'
          schema:
            type: string
      responses:
        '200':
          description: NFT details
          content:
            application/json:
              schema:
                $ref: '#/components/schemas/NFTDetailsDTO'
        '500':
          description: Internal server error
          content:
            application/json:
              schema:
                $ref: '#/components/schemas/InternalServerErrorDTO'
      tags: *ref_0
  /entities/topics:
    get:
      operationId: EntityApi_getTopics
      summary: Get topics
      description: Returns topics
      parameters:
        - name: pageIndex
          required: false
          in: query
          description: Page index
          example: 0
          schema:
            type: number
        - name: pageSize
          required: false
          in: query
          description: Page size
          example: 10
          schema:
            type: number
            maximum: 100
        - name: orderField
          required: false
          in: query
          description: Order field
          example: consensusTimestamp
          schema:
            type: string
        - name: orderDir
          required: false
          in: query
          description: Order direction
          examples:
            ASC:
              value: ASC
              description: Ascending ordering
            DESC:
              value: DESC
              description: Descending ordering
          schema:
            type: string
        - name: keywords
          required: false
          in: query
          description: Keywords to search
          examples:
            0.0.1960:
              description: Search topics, which are related to specific topic identifier
              value: '["0.0.1960"]'
          schema:
            type: string
        - name: options.parentId
          required: false
          in: query
          description: Parent topic identifier
          example: 0.0.1960
          schema:
            type: string
      responses:
        '200':
          description: Topics
          content:
            application/json:
              schema:
                allOf:
                  - $ref: '#/components/schemas/PageDTO'
                  - properties:
                      items:
                        type: array
                        items:
                          $ref: '#/components/schemas/TopicDTO'
        '500':
          description: Internal server error
          content:
            application/json:
              schema:
                $ref: '#/components/schemas/InternalServerErrorDTO'
      tags: *ref_0
  /entities/topics/{topicId}:
    get:
      operationId: EntityApi_getTopic
      summary: Get topic
      description: Returns topic
      parameters:
        - name: topicId
          required: true
          in: path
          description: Message identifier
          example: '1706823227.586179534'
          schema:
            type: string
      responses:
        '200':
          description: Topic details
          content:
            application/json:
              schema:
                $ref: '#/components/schemas/TopicDetailsDTO'
        '500':
          description: Internal server error
          content:
            application/json:
              schema:
                $ref: '#/components/schemas/InternalServerErrorDTO'
      tags: *ref_0
  /entities/contracts:
    get:
      operationId: EntityApi_getContracts
      summary: Get contracts
      description: Returns contracts
      parameters:
        - name: pageIndex
          required: false
          in: query
          description: Page index
          example: 0
          schema:
            type: number
        - name: pageSize
          required: false
          in: query
          description: Page size
          example: 10
          schema:
            type: number
            maximum: 100
        - name: orderField
          required: false
          in: query
          description: Order field
          example: consensusTimestamp
          schema:
            type: string
        - name: orderDir
          required: false
          in: query
          description: Order direction
          examples:
            ASC:
              value: ASC
              description: Ascending ordering
            DESC:
              value: DESC
              description: Descending ordering
          schema:
            type: string
        - name: keywords
          required: false
          in: query
          description: Keywords to search
          examples:
            0.0.1960:
              description: Search contracts, which are related to specific topic identifier
              value: '["0.0.1960"]'
          schema:
            type: string
        - name: topicId
          required: false
          in: query
          description: Topic identifier
          example: 0.0.1960
          schema:
            type: string
        - name: owner
          required: false
          in: query
          description: Owner
          example: 0.0.2160
          schema:
            type: string
      responses:
        '200':
          description: Contracts
          content:
            application/json:
              schema:
                allOf:
                  - $ref: '#/components/schemas/PageDTO'
                  - properties:
                      items:
                        type: array
                        items:
                          $ref: '#/components/schemas/ContractDTO'
        '500':
          description: Internal server error
          content:
            application/json:
              schema:
                $ref: '#/components/schemas/InternalServerErrorDTO'
      tags: *ref_0
  /entities/contracts/{messageId}:
    get:
      operationId: EntityApi_getContract
      summary: Get contract
      description: Returns contract
      parameters:
        - name: messageId
          required: true
          in: path
          description: Message identifier
          example: '1706823227.586179534'
          schema:
            type: string
      responses:
        '200':
          description: Contract details
          content:
            application/json:
              schema:
                $ref: '#/components/schemas/ContractDetailsDTO'
        '500':
          description: Internal server error
          content:
            application/json:
              schema:
                $ref: '#/components/schemas/InternalServerErrorDTO'
      tags: *ref_0
  /entities/update-files:
    post:
      operationId: EntityApi_search
      summary: Try load ipfs files
      description: Returns ipfs files
      parameters: []
      requestBody:
        required: true
        description: Entity Timestamp
        content:
          application/json:
            schema:
              $ref: '#/components/schemas/UpdateFileDTO'
      responses:
        '200':
          description: ipfs files
          content:
            application/json:
              schema:
                $ref: '#/components/schemas/DetailsDTO'
        '500':
          description: Internal server error
          content:
            application/json:
              schema:
                $ref: '#/components/schemas/InternalServerErrorDTO'
      tags: *ref_0
  /landing/analytics:
    get:
      operationId: LandingApi_getOnboardingStat
      summary: Get landing page analytics
      description: >-
        Returns count of registries, methodologies, projects, totalIssuance,
        totalSerialized, totalFungible, date
      parameters: []
      responses:
        '200':
          description: Landing page analytics result
          content:
            application/json:
              schema:
                type: array
                items:
                  $ref: '#/components/schemas/LandingAnalyticsDTO'
        '500':
          description: Internal server error
          content:
            application/json:
              schema:
                $ref: '#/components/schemas/InternalServerErrorDTO'
      tags: &ref_1
        - landing
  /landing/projects-coordinates:
    get:
      operationId: LandingApi_getProjectCoordinates
      summary: Get projects coordinates
      description: Returns all project coordinates
      parameters: []
      responses:
        '200':
          description: Projects coordinates result
          content:
            application/json:
              schema:
                type: array
                items:
                  $ref: '#/components/schemas/ProjectCoordinatesDTO'
        '500':
          description: Internal server error
          content:
            application/json:
              schema:
                $ref: '#/components/schemas/InternalServerErrorDTO'
      tags: *ref_1
  /landing/data-loading-progress:
    get:
      operationId: LandingApi_getDataLoadingProgress
      summary: Get data loading progress
      description: Returns the number of messages loaded and the total number of messages
      parameters: []
      responses:
        '200':
          description: Data loading progress result
          content:
            application/json:
              schema:
                type: array
                items:
                  $ref: '#/components/schemas/DataLoadingProgress'
        '500':
          description: Internal server error
          content:
            application/json:
              schema:
                $ref: '#/components/schemas/InternalServerErrorDTO'
      tags: *ref_1
  /analytics/search/policy:
    post:
      operationId: AnalyticsApi_search
      summary: Search policy
      description: Returns search policy result
      parameters: []
      requestBody:
        required: true
        description: Search policy parameters
        content:
          application/json:
            schema:
              $ref: '#/components/schemas/SearchPolicyParamsDTO'
      responses:
        '200':
          description: Search policy result
          content:
            application/json:
              schema:
                type: array
                items:
                  $ref: '#/components/schemas/SearchPolicyResultDTO'
        '422':
          description: Unprocessable entity
        '500':
          description: Internal server error
          content:
            application/json:
              schema:
                $ref: '#/components/schemas/InternalServerErrorDTO'
      tags: &ref_2
        - analytics
  /analytics/search/retire:
    post:
      operationId: AnalyticsApi_getRetireDocuments
      summary: Search contract retirements
      description: Returns contract retirements result
      parameters: []
      requestBody:
        required: true
        description: Search policy parameters
        content:
          application/json:
            schema:
              $ref: '#/components/schemas/RawMessageDTO'
      responses:
        '200':
          description: Search policy result
          content:
            application/json:
              schema:
                type: array
                items:
                  $ref: '#/components/schemas/MessageDTO'
        '422':
          description: Unprocessable entity
        '500':
          description: Internal server error
          content:
            application/json:
              schema:
                $ref: '#/components/schemas/InternalServerErrorDTO'
      tags: *ref_2
  /analytics/checkAvailability:
    get:
      operationId: AnalyticsApi_getIndexerAvailability
      summary: Get indexer availability
      description: Returns indexer availability
      parameters: []
      responses:
        '200':
          description: Indexer availability result
          content:
            application/json:
              schema:
                type: boolean
        '500':
          description: Internal server error
          content:
            application/json:
              schema:
                $ref: '#/components/schemas/InternalServerErrorDTO'
      tags: *ref_2
  /settings/network:
    get:
      operationId: SettingsApi_getNetworkEnvironment
      summary: Get Hedera network
      description: Returns Hedera network
      parameters: []
      responses:
        '200':
          description: Hedera network result
          content:
            application/json:
              schema:
                type: string
        '500':
          description: Internal server error
          content:
            application/json:
              schema:
                $ref: '#/components/schemas/InternalServerErrorDTO'
      tags: &ref_3
        - settings
  /settings/networkExplorer:
    get:
      operationId: SettingsApi_getNetworkExplorer
      summary: Get Hedera network explorer settings
      description: Returns Hedera network explorer settings
      parameters: []
      responses:
        '200':
          description: Hedera network explorer settings result
          content:
            application/json:
              schema:
                type: string
        '500':
          description: Internal server error
          content:
            application/json:
              schema:
                $ref: '#/components/schemas/InternalServerErrorDTO'
      tags: *ref_3
info:
  title: Guardian
  description: >-
    The Guardian is a modular open-source solution that includes best-in-class
    identity management and decentralized ledger technology (DLT) libraries. At
    the heart of the Guardian solution is a sophisticated Policy Workflow Engine
    (PWE) that enables applications to offer a requirements-based tokenization
    implementation.
<<<<<<< HEAD
  version: 3.1.0
=======
  version: 3.1.1
>>>>>>> 4ed1bf55
  contact:
    name: API developer
    url: https://envisionblockchain.com
    email: info@envisionblockchain.com
  license:
    name: Apache 2.0
    url: http://www.apache.org/licenses/LICENSE-2.0.html
tags: []
servers:
  - url: /api/v1
    description: version 1.0
components:
  securitySchemes:
    bearerAuth:
      type: http
      scheme: bearer
      bearerFormat: JWT
  schemas:
    PageDTO:
      type: object
      properties:
        pageIndex:
          type: number
          description: Page index
          example: '0'
        pageSize:
          type: number
          description: Page size
          example: '10'
        total:
          type: number
          description: Total size
          example: '100'
        order:
          type: object
          description: Order
      required:
        - pageIndex
        - pageSize
        - total
        - order
    SearchItemDTO:
      type: object
      properties:
        consensusTimestamp:
          type: string
          description: Message identifier
          example: '1706823227.586179534'
        type:
          type: string
          description: Message type
          example: VC-Document
      required:
        - consensusTimestamp
        - type
    InternalServerErrorDTO:
      type: object
      properties:
        code:
          type: number
          example: 500
        message:
          type: string
          example: Error message
      required:
        - code
        - message
    RegistryOptionsDTO:
      type: object
      properties:
        did:
          type: string
          description: DID
          example: >-
            did:hedera:testnet:8Go53QCUXZ4nzSQMyoWovWCxseogGTMLDiHg14Fkz4VN_0.0.4481265
        registrantTopicId:
          type: string
          description: Registrant topic id
        lang:
          type: string
          description: Lang
        attributes:
          type: object
          description: Attributes
      required:
        - did
        - registrantTopicId
        - lang
        - attributes
    RegistryAnalyticsDTO:
      type: object
      properties:
        textSearch:
          type: string
          description: Text search
      required:
        - textSearch
    RegistryDTO:
      type: object
      properties:
        id:
          type: string
          description: Identifier
          example: 667c240639282050117a1985
        topicId:
          type: string
          description: Topic identifier
          example: 0.0.4481265
        consensusTimestamp:
          type: string
          description: Message identifier
          example: '1706823227.586179534'
        owner:
          type: string
          description: Owner
          example: 0.0.1
        uuid:
          type: string
          description: UUID
          example: 93938a10-d032-4a9b-9425-092e58bffbf7
        status:
          type: string
          description: Status
          example: NEW
        statusReason:
          type: string
          description: Status
          example: Revoked
        lang:
          type: string
          description: Lang
          example: en-US
        responseType:
          type: string
          description: Response type
          example: str
        statusMessage:
          type: string
          description: Status message
        files:
          description: Files
          example: &ref_4
            - QmYtKEVfpbDwn7XLHjnjap224ESi3vLiYpkbWoabnxs6cX
          type: array
          items:
            type: string
        topics:
          description: Topics
          example: &ref_5
            - 0.0.4481265
          type: array
          items:
            type: string
        tokens:
          description: Tokens
          example: &ref_6
            - 0.0.4481265
          type: array
          items:
            type: string
        sequenceNumber:
          type: number
          description: SequenceNumber
          example: 0
        type:
          type: string
          description: Type
          enum:
            - EVC-Document
            - VC-Document
            - DID-Document
            - Schema
            - schema-document
            - Policy
            - Instance-Policy
            - VP-Document
            - Standard Registry
            - Topic
            - Token
            - Module
            - Tool
            - Tag
            - Role-Document
            - Synchronization Event
            - Contract
            - Guardian-Role-Document
            - User-Permissions
            - Policy-Statistic
            - Policy-Label
            - Formula
          example: Standard Registry
        action:
          type: string
          description: Action
          enum:
            - create-did-document
            - create-vc-document
            - create-policy
            - publish-policy
            - delete-policy
            - create-schema
            - publish-schema
            - delete-schema
            - create-topic
            - create-vp-document
            - publish-system-schema
            - Init
            - change-message-status
            - revoke-document
            - delete-document
            - token-issue
            - create-token
            - create-multi-policy
            - mint
            - publish-module
            - publish-tag
            - delete-tag
            - publish-tool
            - create-tool
            - create-contract
            - discontinue-policy
            - deferred-discontinue-policy
            - migrate-vc-document
            - migrate-vp-document
            - create-role
            - update-role
            - delete-role
            - set-role
            - publish-policy-statistic
            - create-assessment-document
            - publish-policy-label
            - create-label-document
            - publish-formula
          example: Init
        options:
          $ref: '#/components/schemas/RegistryOptionsDTO'
        analytics:
          $ref: '#/components/schemas/RegistryAnalyticsDTO'
      required:
        - id
        - topicId
        - consensusTimestamp
        - owner
        - uuid
        - status
        - statusReason
        - lang
        - responseType
        - statusMessage
        - files
        - topics
        - tokens
        - sequenceNumber
        - type
        - action
        - options
        - analytics
    RawMessageDTO:
      type: object
      properties:
        id:
          type: string
          description: Identifier
          example: 667c240639282050117a1985
        consensusTimestamp:
          type: string
          description: Message identifier
          example: '1706823227.586179534'
        topicId:
          type: string
          description: Topic identifier
          example: 0.0.4481265
        status:
          type: string
          description: Status
          example: LOADED
        lastUpdate:
          type: number
          description: Last update
          example: 1716755852055
        message:
          type: string
          description: Message
          example: >-
            eyJpZCI6ImVhYTYyOWZmLWM4NmItNDEyZS1iYzYwLWM4NDk2OTJkMDBiYiIsInN0YXR1cyI6IklTU1VFIiwidHlwZSI6IlN0YW5kYXJkIFJlZ2lzdHJ5IiwiYWN0aW9uIjoiSW5pdCIsImxhbmciOiJlbi1VUyIsImRpZCI6ImRpZDpoZWRlcmE6dGVzdG5ldDpBYkd6Q3hpRzRlZ0xibldCUERpaHdMUVIza0tLcnNGNmJnSDdUdmVGYjI3bl8wLjAuMjE3NiIsInRvcGljSWQiOiIwLjAuMjE3NiIsImF0dHJpYnV0ZXMiOnsiZ2VvZ3JhcGh5IjoidGVzdCIsImxhdyI6InRlc3R0ZXMiLCJ0YWdzIjoidGVzdCJ9fQ
        sequenceNumber:
          type: number
          description: Sequence number
          example: 2
        owner:
          type: string
          description: Owner
          example: 0.0.1914
        chunkId:
          type: string
          description: Chunk identifier
          example: '1706817694.014944860'
        chunkNumber:
          type: number
          description: Chunk number
          example: 1
        chunkTotal:
          type: number
          description: Chunk total
          example: 1
        type:
          type: string
          description: Type
          example: Message
        data:
          type: string
          description: Data
          example: >-
            `{"id":"eaa629ff-c86b-412e-bc60-c849692d00bb","status":"ISSUE","type":"Standard
            Registry","action":"Init","lang":"en-US","did":"did:hedera:testnet:AbGzCxiG4egLbnWBPDihwLQR3kKKrsF6bgH7TveFb27n_0.0.2176","topicId":"0.0.2176","attributes":{"geography":"test","law":"testtes","tags":"test"}}`
      required:
        - id
        - consensusTimestamp
        - topicId
        - status
        - lastUpdate
        - message
        - sequenceNumber
        - owner
        - chunkId
        - chunkNumber
        - chunkTotal
        - type
        - data
    RegistryActivityDTO:
      type: object
      properties:
        vcs:
          type: number
          description: VCs
          example: 10
        vps:
          type: number
          description: VPs
          example: 10
        policies:
          type: number
          description: Policies
          example: 10
        roles:
          type: number
          description: Roles
          example: 10
        tools:
          type: number
          description: Tools
          example: 10
        modules:
          type: number
          description: Modules
          example: 10
        tokens:
          type: number
          description: Tokens
          example: 10
        users:
          type: number
          description: Registry users
          example: 10
        contracts:
          type: number
          description: Contracts
          example: 10
      required:
        - vcs
        - vps
        - policies
        - roles
        - tools
        - modules
        - tokens
        - users
        - contracts
    RegistryDetailsDTO:
      type: object
      properties:
        id:
          type: string
          description: Message identifier
          example: '1706823227.586179534'
        uuid:
          type: string
          description: UUID
          example: 93938a10-d032-4a9b-9425-092e58bffbf7
        item:
          $ref: '#/components/schemas/RegistryDTO'
        row:
          $ref: '#/components/schemas/RawMessageDTO'
        activity:
          $ref: '#/components/schemas/RegistryActivityDTO'
      required:
        - id
        - uuid
        - item
        - row
        - activity
    MessageDTO:
      type: object
      properties:
        id:
          type: string
          description: Identifier
          example: 667c240639282050117a1985
        topicId:
          type: string
          description: Topic identifier
          example: 0.0.4481265
        consensusTimestamp:
          type: string
          description: Message identifier
          example: '1706823227.586179534'
        owner:
          type: string
          description: Owner
          example: 0.0.1
        uuid:
          type: string
          description: UUID
          example: 93938a10-d032-4a9b-9425-092e58bffbf7
        status:
          type: string
          description: Status
          example: NEW
        statusReason:
          type: string
          description: Status
          example: Revoked
        lang:
          type: string
          description: Lang
          example: en-US
        responseType:
          type: string
          description: Response type
          example: str
        statusMessage:
          type: string
          description: Status message
        files:
          description: Files
          example: *ref_4
          type: array
          items:
            type: string
        topics:
          description: Topics
          example: *ref_5
          type: array
          items:
            type: string
        tokens:
          description: Tokens
          example: *ref_6
          type: array
          items:
            type: string
        sequenceNumber:
          type: number
          description: SequenceNumber
          example: 0
      required:
        - id
        - topicId
        - consensusTimestamp
        - owner
        - uuid
        - status
        - statusReason
        - lang
        - responseType
        - statusMessage
        - files
        - topics
        - tokens
        - sequenceNumber
    RelationshipDTO:
      type: object
      properties:
        id:
          type: string
          description: Message identifier
          example: '1706823227.586179534'
        uuid:
          type: string
          description: UUID
          example: 93938a10-d032-4a9b-9425-092e58bffbf7
        type:
          type: string
          description: Type
          enum:
            - EVC-Document
            - VC-Document
            - DID-Document
            - Schema
            - schema-document
            - Policy
            - Instance-Policy
            - VP-Document
            - Standard Registry
            - Topic
            - Token
            - Module
            - Tool
            - Tag
            - Role-Document
            - Synchronization Event
            - Contract
            - Guardian-Role-Document
            - User-Permissions
            - Policy-Statistic
            - Policy-Label
            - Formula
        category:
          type: number
          description: Category
          example: 1
        name:
          type: string
          description: Name
          example: Monitoring Report Document
      required:
        - id
        - uuid
        - type
        - category
        - name
    RelationshipLinkDTO:
      type: object
      properties:
        source:
          type: string
          description: Source message identifier
          example: '1706823227.586179534'
        target:
          type: string
          description: Target message identifier
          example: '1706823227.586179534'
      required:
        - source
        - target
    RelationshipsDTO:
      type: object
      properties:
        id:
          type: string
          description: Message identifier
          example: '1706823227.586179534'
        item:
          $ref: '#/components/schemas/MessageDTO'
        target:
          $ref: '#/components/schemas/RelationshipDTO'
        relationships:
          type: array
          items:
            $ref: '#/components/schemas/RelationshipDTO'
        links:
          type: array
          items:
            $ref: '#/components/schemas/RelationshipLinkDTO'
        categories:
          description: Categories
          example:
            - name: Registry
            - name: Policy
            - name: Schema
            - name: Role
            - name: VC
            - name: VP
            - name: Token
          type: array
          items:
            type: string
      required:
        - id
        - item
        - target
        - relationships
        - links
        - categories
    RegistryUserOptionsDTO:
      type: object
      properties:
        did:
          type: string
          description: DID
          example: >-
            did:hedera:testnet:8Go53QCUXZ4nzSQMyoWovWCxseogGTMLDiHg14Fkz4VN_0.0.4481265
      required:
        - did
    RegistryUserAnalyticsDTO:
      type: object
      properties:
        textSearch:
          type: string
          description: Text search
      required:
        - textSearch
    RegistryUserGridDTO:
      type: object
      properties:
        id:
          type: string
          description: Identifier
          example: 667c240639282050117a1985
        topicId:
          type: string
          description: Topic identifier
          example: 0.0.4481265
        consensusTimestamp:
          type: string
          description: Message identifier
          example: '1706823227.586179534'
        owner:
          type: string
          description: Owner
          example: 0.0.1
        uuid:
          type: string
          description: UUID
          example: 93938a10-d032-4a9b-9425-092e58bffbf7
        status:
          type: string
          description: Status
          example: NEW
        statusReason:
          type: string
          description: Status
          example: Revoked
        lang:
          type: string
          description: Lang
          example: en-US
        responseType:
          type: string
          description: Response type
          example: str
        statusMessage:
          type: string
          description: Status message
        files:
          description: Files
          example: *ref_4
          type: array
          items:
            type: string
        topics:
          description: Topics
          example: *ref_5
          type: array
          items:
            type: string
        tokens:
          description: Tokens
          example: *ref_6
          type: array
          items:
            type: string
        sequenceNumber:
          type: number
          description: SequenceNumber
          example: 0
        type:
          type: string
          description: Type
          enum:
            - EVC-Document
            - VC-Document
            - DID-Document
            - Schema
            - schema-document
            - Policy
            - Instance-Policy
            - VP-Document
            - Standard Registry
            - Topic
            - Token
            - Module
            - Tool
            - Tag
            - Role-Document
            - Synchronization Event
            - Contract
            - Guardian-Role-Document
            - User-Permissions
            - Policy-Statistic
            - Policy-Label
            - Formula
          example: DID-Document
        action:
          type: string
          description: Action
          enum:
            - create-did-document
            - create-vc-document
            - create-policy
            - publish-policy
            - delete-policy
            - create-schema
            - publish-schema
            - delete-schema
            - create-topic
            - create-vp-document
            - publish-system-schema
            - Init
            - change-message-status
            - revoke-document
            - delete-document
            - token-issue
            - create-token
            - create-multi-policy
            - mint
            - publish-module
            - publish-tag
            - delete-tag
            - publish-tool
            - create-tool
            - create-contract
            - discontinue-policy
            - deferred-discontinue-policy
            - migrate-vc-document
            - migrate-vp-document
            - create-role
            - update-role
            - delete-role
            - set-role
            - publish-policy-statistic
            - create-assessment-document
            - publish-policy-label
            - create-label-document
            - publish-formula
          example: create-did-document
        options:
          $ref: '#/components/schemas/RegistryUserOptionsDTO'
        analytics:
          $ref: '#/components/schemas/RegistryUserAnalyticsDTO'
      required:
        - id
        - topicId
        - consensusTimestamp
        - owner
        - uuid
        - status
        - statusReason
        - lang
        - responseType
        - statusMessage
        - files
        - topics
        - tokens
        - sequenceNumber
        - type
        - action
        - options
        - analytics
    RegistryUserDetailsItemDTO:
      type: object
      properties:
        id:
          type: string
          description: Identifier
          example: 667c240639282050117a1985
        topicId:
          type: string
          description: Topic identifier
          example: 0.0.4481265
        consensusTimestamp:
          type: string
          description: Message identifier
          example: '1706823227.586179534'
        owner:
          type: string
          description: Owner
          example: 0.0.1
        uuid:
          type: string
          description: UUID
          example: 93938a10-d032-4a9b-9425-092e58bffbf7
        status:
          type: string
          description: Status
          example: NEW
        statusReason:
          type: string
          description: Status
          example: Revoked
        lang:
          type: string
          description: Lang
          example: en-US
        responseType:
          type: string
          description: Response type
          example: str
        statusMessage:
          type: string
          description: Status message
        files:
          description: Files
          example: *ref_4
          type: array
          items:
            type: string
        topics:
          description: Topics
          example: *ref_5
          type: array
          items:
            type: string
        tokens:
          description: Tokens
          example: *ref_6
          type: array
          items:
            type: string
        sequenceNumber:
          type: number
          description: SequenceNumber
          example: 0
        type:
          type: string
          description: Type
          enum:
            - EVC-Document
            - VC-Document
            - DID-Document
            - Schema
            - schema-document
            - Policy
            - Instance-Policy
            - VP-Document
            - Standard Registry
            - Topic
            - Token
            - Module
            - Tool
            - Tag
            - Role-Document
            - Synchronization Event
            - Contract
            - Guardian-Role-Document
            - User-Permissions
            - Policy-Statistic
            - Policy-Label
            - Formula
          example: DID-Document
        action:
          type: string
          description: Action
          enum:
            - create-did-document
            - create-vc-document
            - create-policy
            - publish-policy
            - delete-policy
            - create-schema
            - publish-schema
            - delete-schema
            - create-topic
            - create-vp-document
            - publish-system-schema
            - Init
            - change-message-status
            - revoke-document
            - delete-document
            - token-issue
            - create-token
            - create-multi-policy
            - mint
            - publish-module
            - publish-tag
            - delete-tag
            - publish-tool
            - create-tool
            - create-contract
            - discontinue-policy
            - deferred-discontinue-policy
            - migrate-vc-document
            - migrate-vp-document
            - create-role
            - update-role
            - delete-role
            - set-role
            - publish-policy-statistic
            - create-assessment-document
            - publish-policy-label
            - create-label-document
            - publish-formula
          example: create-did-document
        options:
          $ref: '#/components/schemas/RegistryUserOptionsDTO'
        analytics:
          $ref: '#/components/schemas/RegistryUserAnalyticsDTO'
        documents:
          type: array
          description: Documents
          items:
            type: string
          example:
            - >-
              "{"@context":"https://www.w3.org/ns/did/v1","id":"did:hedera:testnet:C37cfiAMHeToXMiy1V5rAVJdhd182QJRGxwsWQpu2dN2_0.0.1533438","verificationMethod":[{"id":"did:hedera:testnet:C37cfiAMHeToXMiy1V5rAVJdhd182QJRGxwsWQpu2dN2_0.0.1533438#did-root-key","type":"Ed25519VerificationKey2018","controller":"did:hedera:testnet:C37cfiAMHeToXMiy1V5rAVJdhd182QJRGxwsWQpu2dN2_0.0.1533438","publicKeyBase58":"8WkE4uKLN7i9RnzeoUJfxSH9Jw8M1yTzKk6rtwVa6uGP"},{"id":"did:hedera:testnet:C37cfiAMHeToXMiy1V5rAVJdhd182QJRGxwsWQpu2dN2_0.0.1533438#did-root-key-bbs","type":"Bls12381G2Key2020","controller":"did:hedera:testnet:C37cfiAMHeToXMiy1V5rAVJdhd182QJRGxwsWQpu2dN2_0.0.1533438","publicKeyBase58":"237NDsUq7LAmSMzE6CEBFyuz9s2sscSz2M6cn4zUKPmJ5Q6rMh6SLRGC3EDdna7vSKwHMCGjhCiLKM6qYU7ZeYKRPNnRMcadoJbSQ44SGAAiyrpmhX8aaoTZpMdHmGFVXdqC"}],"authentication":["did:hedera:testnet:C37cfiAMHeToXMiy1V5rAVJdhd182QJRGxwsWQpu2dN2_0.0.1533438#did-root-key"],"assertionMethod":["#did-root-key","#did-root-key-bbs"]}"
      required:
        - id
        - topicId
        - consensusTimestamp
        - owner
        - uuid
        - status
        - statusReason
        - lang
        - responseType
        - statusMessage
        - files
        - topics
        - tokens
        - sequenceNumber
        - type
        - action
        - options
        - analytics
        - documents
    RegistryUserActivityDTO:
      type: object
      properties:
        vcs:
          type: number
          description: VCs
          example: 10
        vps:
          type: number
          description: VPs
          example: 10
        roles:
          type: number
          description: Roles
          example: 10
      required:
        - vcs
        - vps
        - roles
    RegistryUserDetailsDTO:
      type: object
      properties:
        id:
          type: string
          description: Message identifier
          example: '1706823227.586179534'
        uuid:
          type: string
          description: UUID
          example: 93938a10-d032-4a9b-9425-092e58bffbf7
        item:
          $ref: '#/components/schemas/RegistryUserDetailsItemDTO'
        row:
          $ref: '#/components/schemas/RawMessageDTO'
        activity:
          $ref: '#/components/schemas/RegistryUserActivityDTO'
      required:
        - id
        - uuid
        - item
        - row
        - activity
    PolicyOptionsDTO:
      type: object
      properties:
        uuid:
          type: string
          description: UUID
          example: 93938a10-d032-4a9b-9425-092e58bffbf7
        name:
          type: string
          description: Name
          example: Verra REDD
        description:
          type: string
          description: Description
          example: Verra REDD Policy
        topicDescription:
          type: string
          description: Topic description
          example: Verra REDD Policy Topic
        version:
          type: string
          description: Version
          example: 1.0.0
        policyTag:
          type: string
          description: Policy tag
          example: Verra_REDD
        owner:
          type: string
          description: Owner
          example: >-
            did:hedera:testnet:8Go53QCUXZ4nzSQMyoWovWCxseogGTMLDiHg14Fkz4VN_0.0.4481265
        policyTopicId:
          type: string
          description: Policy topic identifier
          example: 0.0.4481265
        instanceTopicId:
          type: string
          description: Policy instance topic identifier
          example: 0.0.4481265
        synchronizationTopicId:
          type: string
          description: Synchronization topic identifier
          example: 0.0.4481265
        discontinuedDate:
          type: string
          description: Discontinued date
          example: '2024-02-27T16:32:08.513Z'
      required:
        - uuid
        - name
        - description
        - topicDescription
        - version
        - policyTag
        - owner
        - policyTopicId
        - instanceTopicId
        - synchronizationTopicId
        - discontinuedDate
    PolicyAnalyticsDTO:
      type: object
      properties:
        owner:
          type: string
          description: Owner
          example: >-
            did:hedera:testnet:8Go53QCUXZ4nzSQMyoWovWCxseogGTMLDiHg14Fkz4VN_0.0.4481265
        tokens:
          description: Tokens
          example:
            - 0.0.4481265
          type: array
          items:
            type: string
        vcCount:
          type: number
          description: VC count
          example: 10
        vpCount:
          type: number
          description: VP count
          example: 10
        tokensCount:
          type: number
          description: Tokens count
          example: 10
        tags:
          description: Tags
          example:
            - iRec
          type: array
          items:
            type: string
        hash:
          type: string
          description: Hash
          example: DdQweGpEqbWgQUZcQjySQn2qYPd3yACGnSoRXiuLt5or
        hashMap:
          type: object
          description: Hash map
        tools:
          description: Tools
          example:
            - '1706823227.586179534'
          type: array
          items:
            type: string
        registryId:
          type: string
          description: Registry identifier
          example: '1706823227.586179534'
        textSearch:
          type: string
          description: Text search
      required:
        - owner
        - tokens
        - vcCount
        - vpCount
        - tokensCount
        - tags
        - hash
        - hashMap
        - tools
        - registryId
        - textSearch
    PolicyDTO:
      type: object
      properties:
        id:
          type: string
          description: Identifier
          example: 667c240639282050117a1985
        topicId:
          type: string
          description: Topic identifier
          example: 0.0.4481265
        consensusTimestamp:
          type: string
          description: Message identifier
          example: '1706823227.586179534'
        owner:
          type: string
          description: Owner
          example: 0.0.1
        uuid:
          type: string
          description: UUID
          example: 93938a10-d032-4a9b-9425-092e58bffbf7
        status:
          type: string
          description: Status
          example: NEW
        statusReason:
          type: string
          description: Status
          example: Revoked
        lang:
          type: string
          description: Lang
          example: en-US
        responseType:
          type: string
          description: Response type
          example: str
        statusMessage:
          type: string
          description: Status message
        files:
          description: Files
          example: *ref_4
          type: array
          items:
            type: string
        topics:
          description: Topics
          example: *ref_5
          type: array
          items:
            type: string
        tokens:
          description: Tokens
          example: *ref_6
          type: array
          items:
            type: string
        sequenceNumber:
          type: number
          description: SequenceNumber
          example: 0
        type:
          type: string
          description: Type
          enum:
            - EVC-Document
            - VC-Document
            - DID-Document
            - Schema
            - schema-document
            - Policy
            - Instance-Policy
            - VP-Document
            - Standard Registry
            - Topic
            - Token
            - Module
            - Tool
            - Tag
            - Role-Document
            - Synchronization Event
            - Contract
            - Guardian-Role-Document
            - User-Permissions
            - Policy-Statistic
            - Policy-Label
            - Formula
          example: Policy
        action:
          type: string
          description: Action
          enum:
            - create-did-document
            - create-vc-document
            - create-policy
            - publish-policy
            - delete-policy
            - create-schema
            - publish-schema
            - delete-schema
            - create-topic
            - create-vp-document
            - publish-system-schema
            - Init
            - change-message-status
            - revoke-document
            - delete-document
            - token-issue
            - create-token
            - create-multi-policy
            - mint
            - publish-module
            - publish-tag
            - delete-tag
            - publish-tool
            - create-tool
            - create-contract
            - discontinue-policy
            - deferred-discontinue-policy
            - migrate-vc-document
            - migrate-vp-document
            - create-role
            - update-role
            - delete-role
            - set-role
            - publish-policy-statistic
            - create-assessment-document
            - publish-policy-label
            - create-label-document
            - publish-formula
          example: publish-policy
        options:
          $ref: '#/components/schemas/PolicyOptionsDTO'
        analytics:
          $ref: '#/components/schemas/PolicyAnalyticsDTO'
      required:
        - id
        - topicId
        - consensusTimestamp
        - owner
        - uuid
        - status
        - statusReason
        - lang
        - responseType
        - statusMessage
        - files
        - topics
        - tokens
        - sequenceNumber
        - type
        - action
        - options
        - analytics
    PolicyActivityDTO:
      type: object
      properties:
        schemas:
          type: number
          description: Schemas
          example: 10
        vcs:
          type: number
          description: VCs
          example: 10
        vps:
          type: number
          description: VPs
          example: 10
        roles:
          type: number
          description: Roles
          example: 10
        formulas:
          type: number
          description: Formulas
          example: 10
      required:
        - schemas
        - vcs
        - vps
        - roles
        - formulas
    PolicyDetailsDTO:
      type: object
      properties:
        id:
          type: string
          description: Message identifier
          example: '1706823227.586179534'
        uuid:
          type: string
          description: UUID
          example: 93938a10-d032-4a9b-9425-092e58bffbf7
        item:
          $ref: '#/components/schemas/PolicyDTO'
        row:
          $ref: '#/components/schemas/RawMessageDTO'
        activity:
          $ref: '#/components/schemas/PolicyActivityDTO'
      required:
        - id
        - uuid
        - item
        - row
        - activity
    ToolOptionsDTO:
      type: object
      properties:
        uuid:
          type: string
          description: UUID
          example: 93938a10-d032-4a9b-9425-092e58bffbf7
        name:
          type: string
          description: Name
          example: Tool 16
        description:
          type: string
          description: Description
          example: Tool 16
        owner:
          type: string
          description: Owner
          example: >-
            did:hedera:testnet:8Go53QCUXZ4nzSQMyoWovWCxseogGTMLDiHg14Fkz4VN_0.0.4481265
        hash:
          type: string
          description: Hash
          example: 71ZWDSX2cUPsye4AuMUqXUhgk1XBDnpi4Ky1mtjYqYom
        toolTopicId:
          type: string
          description: Tool topic identifier
          example: 0.0.4481265
        tagsTopicId:
          type: string
          description: Tags topic identifier
          example: 0.0.4481265
      required:
        - uuid
        - name
        - description
        - owner
        - hash
        - toolTopicId
        - tagsTopicId
    ToolAnalyticsDTO:
      type: object
      properties:
        textSearch:
          type: string
          description: Text search
      required:
        - textSearch
    ToolDTO:
      type: object
      properties:
        id:
          type: string
          description: Identifier
          example: 667c240639282050117a1985
        topicId:
          type: string
          description: Topic identifier
          example: 0.0.4481265
        consensusTimestamp:
          type: string
          description: Message identifier
          example: '1706823227.586179534'
        owner:
          type: string
          description: Owner
          example: 0.0.1
        uuid:
          type: string
          description: UUID
          example: 93938a10-d032-4a9b-9425-092e58bffbf7
        status:
          type: string
          description: Status
          example: NEW
        statusReason:
          type: string
          description: Status
          example: Revoked
        lang:
          type: string
          description: Lang
          example: en-US
        responseType:
          type: string
          description: Response type
          example: str
        statusMessage:
          type: string
          description: Status message
        files:
          description: Files
          example: *ref_4
          type: array
          items:
            type: string
        topics:
          description: Topics
          example: *ref_5
          type: array
          items:
            type: string
        tokens:
          description: Tokens
          example: *ref_6
          type: array
          items:
            type: string
        sequenceNumber:
          type: number
          description: SequenceNumber
          example: 0
        type:
          type: string
          description: Type
          enum:
            - EVC-Document
            - VC-Document
            - DID-Document
            - Schema
            - schema-document
            - Policy
            - Instance-Policy
            - VP-Document
            - Standard Registry
            - Topic
            - Token
            - Module
            - Tool
            - Tag
            - Role-Document
            - Synchronization Event
            - Contract
            - Guardian-Role-Document
            - User-Permissions
            - Policy-Statistic
            - Policy-Label
            - Formula
          example: Tool
        action:
          type: string
          description: Action
          enum:
            - create-did-document
            - create-vc-document
            - create-policy
            - publish-policy
            - delete-policy
            - create-schema
            - publish-schema
            - delete-schema
            - create-topic
            - create-vp-document
            - publish-system-schema
            - Init
            - change-message-status
            - revoke-document
            - delete-document
            - token-issue
            - create-token
            - create-multi-policy
            - mint
            - publish-module
            - publish-tag
            - delete-tag
            - publish-tool
            - create-tool
            - create-contract
            - discontinue-policy
            - deferred-discontinue-policy
            - migrate-vc-document
            - migrate-vp-document
            - create-role
            - update-role
            - delete-role
            - set-role
            - publish-policy-statistic
            - create-assessment-document
            - publish-policy-label
            - create-label-document
            - publish-formula
          example: publish-tool
        options:
          $ref: '#/components/schemas/ToolOptionsDTO'
        analytics:
          $ref: '#/components/schemas/ToolAnalyticsDTO'
      required:
        - id
        - topicId
        - consensusTimestamp
        - owner
        - uuid
        - status
        - statusReason
        - lang
        - responseType
        - statusMessage
        - files
        - topics
        - tokens
        - sequenceNumber
        - type
        - action
        - options
        - analytics
    ToolActivityDTO:
      type: object
      properties:
        schemas:
          type: number
          description: Schemas
          example: 10
        policies:
          type: number
          description: Policies
          example: 10
      required:
        - schemas
        - policies
    ToolDetailsDTO:
      type: object
      properties:
        id:
          type: string
          description: Message identifier
          example: '1706823227.586179534'
        uuid:
          type: string
          description: UUID
          example: 93938a10-d032-4a9b-9425-092e58bffbf7
        item:
          $ref: '#/components/schemas/ToolDTO'
        row:
          $ref: '#/components/schemas/RawMessageDTO'
        activity:
          $ref: '#/components/schemas/ToolActivityDTO'
      required:
        - id
        - uuid
        - item
        - row
        - activity
    ModuleOptionsDTO:
      type: object
      properties:
        uuid:
          type: string
          description: UUID
          example: 93938a10-d032-4a9b-9425-092e58bffbf7
        name:
          type: string
          description: Name
          example: Grid module
        description:
          type: string
          description: Description
          example: Grid module
        owner:
          type: string
          description: Owner
          example: >-
            did:hedera:testnet:8Go53QCUXZ4nzSQMyoWovWCxseogGTMLDiHg14Fkz4VN_0.0.4481265
        moduleTopicId:
          type: string
          description: Module topic identifier
          example: 0.0.4481265
      required:
        - uuid
        - name
        - description
        - owner
        - moduleTopicId
    ModuleAnalyticsDTO:
      type: object
      properties:
        textSearch:
          type: string
          description: Text search
      required:
        - textSearch
    ModuleDTO:
      type: object
      properties:
        id:
          type: string
          description: Identifier
          example: 667c240639282050117a1985
        topicId:
          type: string
          description: Topic identifier
          example: 0.0.4481265
        consensusTimestamp:
          type: string
          description: Message identifier
          example: '1706823227.586179534'
        owner:
          type: string
          description: Owner
          example: 0.0.1
        uuid:
          type: string
          description: UUID
          example: 93938a10-d032-4a9b-9425-092e58bffbf7
        status:
          type: string
          description: Status
          example: NEW
        statusReason:
          type: string
          description: Status
          example: Revoked
        lang:
          type: string
          description: Lang
          example: en-US
        responseType:
          type: string
          description: Response type
          example: str
        statusMessage:
          type: string
          description: Status message
        files:
          description: Files
          example: *ref_4
          type: array
          items:
            type: string
        topics:
          description: Topics
          example: *ref_5
          type: array
          items:
            type: string
        tokens:
          description: Tokens
          example: *ref_6
          type: array
          items:
            type: string
        sequenceNumber:
          type: number
          description: SequenceNumber
          example: 0
        type:
          type: string
          description: Type
          enum:
            - EVC-Document
            - VC-Document
            - DID-Document
            - Schema
            - schema-document
            - Policy
            - Instance-Policy
            - VP-Document
            - Standard Registry
            - Topic
            - Token
            - Module
            - Tool
            - Tag
            - Role-Document
            - Synchronization Event
            - Contract
            - Guardian-Role-Document
            - User-Permissions
            - Policy-Statistic
            - Policy-Label
            - Formula
          example: Module
        action:
          type: string
          description: Action
          enum:
            - create-did-document
            - create-vc-document
            - create-policy
            - publish-policy
            - delete-policy
            - create-schema
            - publish-schema
            - delete-schema
            - create-topic
            - create-vp-document
            - publish-system-schema
            - Init
            - change-message-status
            - revoke-document
            - delete-document
            - token-issue
            - create-token
            - create-multi-policy
            - mint
            - publish-module
            - publish-tag
            - delete-tag
            - publish-tool
            - create-tool
            - create-contract
            - discontinue-policy
            - deferred-discontinue-policy
            - migrate-vc-document
            - migrate-vp-document
            - create-role
            - update-role
            - delete-role
            - set-role
            - publish-policy-statistic
            - create-assessment-document
            - publish-policy-label
            - create-label-document
            - publish-formula
          example: publish-module
        options:
          $ref: '#/components/schemas/ModuleOptionsDTO'
        analytics:
          $ref: '#/components/schemas/ModuleAnalyticsDTO'
      required:
        - id
        - topicId
        - consensusTimestamp
        - owner
        - uuid
        - status
        - statusReason
        - lang
        - responseType
        - statusMessage
        - files
        - topics
        - tokens
        - sequenceNumber
        - type
        - action
        - options
        - analytics
    ModuleDetailsDTO:
      type: object
      properties:
        id:
          type: string
          description: Message identifier
          example: '1706823227.586179534'
        uuid:
          type: string
          description: UUID
          example: 93938a10-d032-4a9b-9425-092e58bffbf7
        item:
          $ref: '#/components/schemas/ModuleDTO'
        row:
          $ref: '#/components/schemas/RawMessageDTO'
      required:
        - id
        - uuid
        - item
        - row
    SchemaOptionsDTO:
      type: object
      properties:
        name:
          type: string
          description: Name
          example: Monitoring report
        description:
          type: string
          description: Description
          example: Monitoring report schema
        entity:
          type: string
          description: Entity
          example: VC
        owner:
          type: string
          description: Owner
          example: >-
            did:hedera:testnet:8Go53QCUXZ4nzSQMyoWovWCxseogGTMLDiHg14Fkz4VN_0.0.4481265
        uuid:
          type: string
          description: UUID
          example: 93938a10-d032-4a9b-9425-092e58bffbf7
        version:
          type: string
          description: Version
          example: 1.0.0
        codeVersion:
          type: string
          description: Code version
          example: 1.0.0
        relationships:
          description: Relationships
          example:
            - '1706823227.586179534'
          type: array
          items:
            type: string
      required:
        - name
        - description
        - entity
        - owner
        - uuid
        - version
        - codeVersion
        - relationships
    SchemaGridDTO:
      type: object
      properties:
        id:
          type: string
          description: Identifier
          example: 667c240639282050117a1985
        topicId:
          type: string
          description: Topic identifier
          example: 0.0.4481265
        consensusTimestamp:
          type: string
          description: Message identifier
          example: '1706823227.586179534'
        owner:
          type: string
          description: Owner
          example: 0.0.1
        uuid:
          type: string
          description: UUID
          example: 93938a10-d032-4a9b-9425-092e58bffbf7
        status:
          type: string
          description: Status
          example: NEW
        statusReason:
          type: string
          description: Status
          example: Revoked
        lang:
          type: string
          description: Lang
          example: en-US
        responseType:
          type: string
          description: Response type
          example: str
        statusMessage:
          type: string
          description: Status message
        files:
          description: Files
          example: *ref_4
          type: array
          items:
            type: string
        topics:
          description: Topics
          example: *ref_5
          type: array
          items:
            type: string
        tokens:
          description: Tokens
          example: *ref_6
          type: array
          items:
            type: string
        sequenceNumber:
          type: number
          description: SequenceNumber
          example: 0
        type:
          type: string
          description: Type
          enum:
            - EVC-Document
            - VC-Document
            - DID-Document
            - Schema
            - schema-document
            - Policy
            - Instance-Policy
            - VP-Document
            - Standard Registry
            - Topic
            - Token
            - Module
            - Tool
            - Tag
            - Role-Document
            - Synchronization Event
            - Contract
            - Guardian-Role-Document
            - User-Permissions
            - Policy-Statistic
            - Policy-Label
            - Formula
          example: Schema
        action:
          type: string
          description: Action
          enum:
            - create-did-document
            - create-vc-document
            - create-policy
            - publish-policy
            - delete-policy
            - create-schema
            - publish-schema
            - delete-schema
            - create-topic
            - create-vp-document
            - publish-system-schema
            - Init
            - change-message-status
            - revoke-document
            - delete-document
            - token-issue
            - create-token
            - create-multi-policy
            - mint
            - publish-module
            - publish-tag
            - delete-tag
            - publish-tool
            - create-tool
            - create-contract
            - discontinue-policy
            - deferred-discontinue-policy
            - migrate-vc-document
            - migrate-vp-document
            - create-role
            - update-role
            - delete-role
            - set-role
            - publish-policy-statistic
            - create-assessment-document
            - publish-policy-label
            - create-label-document
            - publish-formula
          example: publish-schema
        options:
          $ref: '#/components/schemas/SchemaOptionsDTO'
      required:
        - id
        - topicId
        - consensusTimestamp
        - owner
        - uuid
        - status
        - statusReason
        - lang
        - responseType
        - statusMessage
        - files
        - topics
        - tokens
        - sequenceNumber
        - type
        - action
        - options
    ChildSchemaDTO:
      type: object
      properties:
        id:
          type: string
          description: Message identifier
          example: '1706823227.586179534'
        name:
          type: string
          description: Name
          example: Project Details
      required:
        - id
        - name
    SchemaAnalyticsDTO:
      type: object
      properties:
        policyIds:
          description: Policy message identifiers
          example:
            - '1706823227.586179534'
          type: array
          items:
            type: string
        childSchemas:
          $ref: '#/components/schemas/ChildSchemaDTO'
        properties:
          description: Schema properties
          example:
            - ActivityImpactModule.projectScope
          type: array
          items:
            type: string
        textSearch:
          type: string
          description: Text search
      required:
        - policyIds
        - childSchemas
        - properties
        - textSearch
    SchemaDetailsItemDTO:
      type: object
      properties:
        id:
          type: string
          description: Identifier
          example: 667c240639282050117a1985
        topicId:
          type: string
          description: Topic identifier
          example: 0.0.4481265
        consensusTimestamp:
          type: string
          description: Message identifier
          example: '1706823227.586179534'
        owner:
          type: string
          description: Owner
          example: 0.0.1
        uuid:
          type: string
          description: UUID
          example: 93938a10-d032-4a9b-9425-092e58bffbf7
        status:
          type: string
          description: Status
          example: NEW
        statusReason:
          type: string
          description: Status
          example: Revoked
        lang:
          type: string
          description: Lang
          example: en-US
        responseType:
          type: string
          description: Response type
          example: str
        statusMessage:
          type: string
          description: Status message
        files:
          description: Files
          example: *ref_4
          type: array
          items:
            type: string
        topics:
          description: Topics
          example: *ref_5
          type: array
          items:
            type: string
        tokens:
          description: Tokens
          example: *ref_6
          type: array
          items:
            type: string
        sequenceNumber:
          type: number
          description: SequenceNumber
          example: 0
        type:
          type: string
          description: Type
          enum:
            - EVC-Document
            - VC-Document
            - DID-Document
            - Schema
            - schema-document
            - Policy
            - Instance-Policy
            - VP-Document
            - Standard Registry
            - Topic
            - Token
            - Module
            - Tool
            - Tag
            - Role-Document
            - Synchronization Event
            - Contract
            - Guardian-Role-Document
            - User-Permissions
            - Policy-Statistic
            - Policy-Label
            - Formula
          example: Schema
        action:
          type: string
          description: Action
          enum:
            - create-did-document
            - create-vc-document
            - create-policy
            - publish-policy
            - delete-policy
            - create-schema
            - publish-schema
            - delete-schema
            - create-topic
            - create-vp-document
            - publish-system-schema
            - Init
            - change-message-status
            - revoke-document
            - delete-document
            - token-issue
            - create-token
            - create-multi-policy
            - mint
            - publish-module
            - publish-tag
            - delete-tag
            - publish-tool
            - create-tool
            - create-contract
            - discontinue-policy
            - deferred-discontinue-policy
            - migrate-vc-document
            - migrate-vp-document
            - create-role
            - update-role
            - delete-role
            - set-role
            - publish-policy-statistic
            - create-assessment-document
            - publish-policy-label
            - create-label-document
            - publish-formula
          example: publish-schema
        options:
          $ref: '#/components/schemas/SchemaOptionsDTO'
        analytics:
          $ref: '#/components/schemas/SchemaAnalyticsDTO'
        documents:
          type: array
          description: Documents
          items:
            type: string
          example:
            - >-
              {"$id":"#d0e99e70-3511-486668e-bf6f-10041e9a0cb7669080&1.0.0","$comment":"{
              \"@id\": \"#d0e99e70-3511-486668e-bf6f-10041e9a0cb7669080&1.0.0\",
              \"term\": \"d0e99e70-3511-486668e-bf6f-10041e9a0cb7669080&1.0.0\"
              }","title":"tagSchemaAPI339404","description":"tagSchemaAPI339404","type":"object","properties":{"@context":{"oneOf":[{"type":"string"},{"type":"array","items":{"type":"string"}}],"readOnly":true},"type":{"oneOf":[{"type":"string"},{"type":"array","items":{"type":"string"}}],"readOnly":true},"id":{"type":"string","readOnly":true}},"required":["@context","type"],"additionalProperties":false,"$defs":{}}
            - >-
              {"@context":{"@version":1.1,"@vocab":"https://w3id.org/traceability/#undefinedTerm","id":"@id","type":"@type","d0e99e70-3511-486668e-bf6f-10041e9a0cb7669080&1.0.0":{"@id":"#d0e99e70-3511-486668e-bf6f-10041e9a0cb7669080&1.0.0","@context":{}}}}
      required:
        - id
        - topicId
        - consensusTimestamp
        - owner
        - uuid
        - status
        - statusReason
        - lang
        - responseType
        - statusMessage
        - files
        - topics
        - tokens
        - sequenceNumber
        - type
        - action
        - options
        - analytics
        - documents
    SchemaActivityDTO:
      type: object
      properties:
        vcs:
          type: number
          description: VCs
          example: 10
        vps:
          type: number
          description: VPs
          example: 10
      required:
        - vcs
        - vps
    SchemaDetailsDTO:
      type: object
      properties:
        id:
          type: string
          description: Message identifier
          example: '1706823227.586179534'
        uuid:
          type: string
          description: UUID
          example: 93938a10-d032-4a9b-9425-092e58bffbf7
        item:
          $ref: '#/components/schemas/SchemaDetailsItemDTO'
        row:
          $ref: '#/components/schemas/RawMessageDTO'
        activity:
          $ref: '#/components/schemas/SchemaActivityDTO'
      required:
        - id
        - uuid
        - item
        - row
        - activity
    SchemaTreeNodeDataDTO:
      type: object
      properties:
        id:
          type: string
          description: Message identifier
          example: '1706823227.586179534'
        color:
          type: string
          description: Color
          example: '#FFFFFF'
      required:
        - id
        - color
    SchemaTreeNodeDTO:
      type: object
      properties:
        label:
          type: string
          description: Label
          example: Monitoring Report
        expanded:
          type: boolean
          description: Expanded
          example: true
        data:
          $ref: '#/components/schemas/SchemaTreeNodeDataDTO'
        children:
          type: object
          description: Schema tree node children
      required:
        - label
        - expanded
        - data
        - children
    SchemaTreeDTO:
      type: object
      properties:
        id:
          type: string
          description: Message identifier
          example: '1706823227.586179534'
        item:
          $ref: '#/components/schemas/SchemaGridDTO'
        root:
          $ref: '#/components/schemas/SchemaTreeNodeDTO'
      required:
        - id
        - item
        - root
    TokenDTO:
      type: object
      properties:
        id:
          type: string
          description: Identifier
          example: 667c240639282050117a1985
        tokenId:
          type: string
          description: Token identifier
          example: 0.0.4481265
        status:
          type: string
          description: Status
          example: UPDATED
        lastUpdate:
          type: number
          description: Last update
          example: 1716755852055
        serialNumber:
          type: number
          description: Serial number
          example: 1
        hasNext:
          type: boolean
          description: Has next
          example: false
        name:
          type: string
          description: Name
          example: iRec Token
        symbol:
          type: string
          description: Symbol
          example: iRec
        type:
          type: string
          description: Symbol
          enum:
            - NON_FUNGIBLE_UNIQUE
            - FUNGIBLE_COMMON
        treasury:
          type: string
          description: Treasury
          example: 0.0.1
        memo:
          type: string
          description: Memo
          example: 0.0.2952745
        totalSupply:
          type: object
          description: Total supply
          example: '77'
        decimals:
          type: string
          description: Decimals
          example: '2'
      required:
        - id
        - tokenId
        - status
        - lastUpdate
        - serialNumber
        - hasNext
        - name
        - symbol
        - type
        - treasury
        - memo
        - totalSupply
        - decimals
    VPOptionsDTO:
      type: object
      properties:
        issuer:
          type: string
          description: Issuer
          example: >-
            did:hedera:testnet:8Go53QCUXZ4nzSQMyoWovWCxseogGTMLDiHg14Fkz4VN_0.0.4481265
        relationships:
          description: Relationships
          example:
            - '1706823227.586179534'
          type: array
          items:
            type: string
      required:
        - issuer
        - relationships
    VPAnalyticsDTO:
      type: object
      properties:
        schemaIds:
          description: Schema message identifiers
          example:
            - '1706823227.586179534'
          type: array
          items:
            type: string
        schemaNames:
          description: Schema names
          example:
            - Monitoring Report
          type: array
          items:
            type: string
        policyId:
          type: string
          description: Policy message identifier
          example: '1706823227.586179534'
        textSearch:
          type: string
          description: Text search
        issuer:
          type: string
          description: Document issuer
        tokenId:
          type: string
          description: Token ID
        tokenAmount:
          type: string
          description: Token amount
        labelName:
          type: string
          description: Label name
        labels:
          description: Label IDs
          type: array
          items:
            type: string
      required:
        - schemaIds
        - schemaNames
        - policyId
        - textSearch
        - issuer
        - tokenId
        - tokenAmount
        - labelName
        - labels
    VPDetailsItemDTO:
      type: object
      properties:
        id:
          type: string
          description: Identifier
          example: 667c240639282050117a1985
        topicId:
          type: string
          description: Topic identifier
          example: 0.0.4481265
        consensusTimestamp:
          type: string
          description: Message identifier
          example: '1706823227.586179534'
        owner:
          type: string
          description: Owner
          example: 0.0.1
        uuid:
          type: string
          description: UUID
          example: 93938a10-d032-4a9b-9425-092e58bffbf7
        status:
          type: string
          description: Status
          example: NEW
        statusReason:
          type: string
          description: Status
          example: Revoked
        lang:
          type: string
          description: Lang
          example: en-US
        responseType:
          type: string
          description: Response type
          example: str
        statusMessage:
          type: string
          description: Status message
        files:
          description: Files
          example: *ref_4
          type: array
          items:
            type: string
        topics:
          description: Topics
          example: *ref_5
          type: array
          items:
            type: string
        tokens:
          description: Tokens
          example: *ref_6
          type: array
          items:
            type: string
        sequenceNumber:
          type: number
          description: SequenceNumber
          example: 0
        type:
          type: string
          description: Type
          enum:
            - EVC-Document
            - VC-Document
            - DID-Document
            - Schema
            - schema-document
            - Policy
            - Instance-Policy
            - VP-Document
            - Standard Registry
            - Topic
            - Token
            - Module
            - Tool
            - Tag
            - Role-Document
            - Synchronization Event
            - Contract
            - Guardian-Role-Document
            - User-Permissions
            - Policy-Statistic
            - Policy-Label
            - Formula
          example: VP-Document
        action:
          type: string
          description: Action
          enum:
            - create-did-document
            - create-vc-document
            - create-policy
            - publish-policy
            - delete-policy
            - create-schema
            - publish-schema
            - delete-schema
            - create-topic
            - create-vp-document
            - publish-system-schema
            - Init
            - change-message-status
            - revoke-document
            - delete-document
            - token-issue
            - create-token
            - create-multi-policy
            - mint
            - publish-module
            - publish-tag
            - delete-tag
            - publish-tool
            - create-tool
            - create-contract
            - discontinue-policy
            - deferred-discontinue-policy
            - migrate-vc-document
            - migrate-vp-document
            - create-role
            - update-role
            - delete-role
            - set-role
            - publish-policy-statistic
            - create-assessment-document
            - publish-policy-label
            - create-label-document
            - publish-formula
          example: create-vp-document
        options:
          $ref: '#/components/schemas/VPOptionsDTO'
        analytics:
          $ref: '#/components/schemas/VPAnalyticsDTO'
        documents:
          type: array
          description: Documents
          items:
            type: string
          example:
            - >-
              "{"id":"urn:uuid:2c374b67-fda5-4023-97c2-c0782624573f","type":["VerifiablePresentation"],"@context":["https://www.w3.org/2018/credentials/v1"],"verifiableCredential":[{"id":"urn:uuid:ff0aecbd-d358-4e5b-b99b-7a87ba38a3b2","type":["VerifiableCredential"],"issuer":"did:hedera:testnet:C5YaWT128KGmtivag99VbSeKrzxP8P8H7FbL2KQ9VQEB_0.0.1533438","issuanceDate":"2024-02-06T05:40:37.795Z","@context":["https://www.w3.org/2018/credentials/v1","ipfs://bafkreib6arvz7hltf2yqoyb7iqlkrojur7lqqcsuuhvcfvyrtkncm6pqhi"],"credentialSubject":[{"finalMintAmount":5,"policyId":"65bc691d2ae9d0f1ef2db3bc","ref":"urn:uuid:11b1ad6f-8b4f-4d61-a63a-cc9e6532625f","@context":["ipfs://bafkreib6arvz7hltf2yqoyb7iqlkrojur7lqqcsuuhvcfvyrtkncm6pqhi"],"id":"urn:uuid:5d253a1d-456a-4fb1-8b45-257e1db2e668","type":"601a68c4-66c3-407c-bc88-1b5841e6d1da&1.0.0"}],"proof":{"type":"Ed25519Signature2018","created":"2024-02-06T05:40:37Z","verificationMethod":"did:hedera:testnet:C5YaWT128KGmtivag99VbSeKrzxP8P8H7FbL2KQ9VQEB_0.0.1533438#did-root-key","proofPurpose":"assertionMethod","jws":"eyJhbGciOiJFZERTQSIsImI2NCI6ZmFsc2UsImNyaXQiOlsiYjY0Il19..UvTeKVUVUxH1SFNNoyu_VXf4kFqDIFzFPJaaq5adiSHrBePLQMQv7dM_Fq23z7UGHSmXlodBen1Ujcdi-am5DQ"}},{"id":"urn:uuid:b76fbd72-48b7-45fb-b152-7ec13d11eafb","type":["VerifiableCredential"],"issuer":"did:hedera:testnet:C5YaWT128KGmtivag99VbSeKrzxP8P8H7FbL2KQ9VQEB_0.0.1533438","issuanceDate":"2024-02-06T05:40:45.066Z","@context":["https://www.w3.org/2018/credentials/v1","ipfs://bafkreigd6nhj5auxobzu4qzlakzcaizh6wux2gq43qft4rwpri7msn2geu"],"credentialSubject":[{"date":"2024-02-06T05:40:45.021Z","tokenId":"0.0.1621155","amount":"5","@context":["ipfs://bafkreigd6nhj5auxobzu4qzlakzcaizh6wux2gq43qft4rwpri7msn2geu"],"type":"MintToken"}],"proof":{"type":"Ed25519Signature2018","created":"2024-02-06T05:40:45Z","verificationMethod":"did:hedera:testnet:C5YaWT128KGmtivag99VbSeKrzxP8P8H7FbL2KQ9VQEB_0.0.1533438#did-root-key","proofPurpose":"assertionMethod","jws":"eyJhbGciOiJFZERTQSIsImI2NCI6ZmFsc2UsImNyaXQiOlsiYjY0Il19..5hWYO3NA0Q9zI0oS1lLOpofQI-DTQVM0sd4GUQV-UUSlBug3EgYYBm7247LCzlCRt9VpYsUh7SxIrsgHzsSRDA"}}],"proof":{"type":"Ed25519Signature2018","created":"2024-02-06T05:40:45Z","verificationMethod":"did:hedera:testnet:C5YaWT128KGmtivag99VbSeKrzxP8P8H7FbL2KQ9VQEB_0.0.1533438#did-root-key","proofPurpose":"authentication","challenge":"123","jws":"eyJhbGciOiJFZERTQSIsImI2NCI6ZmFsc2UsImNyaXQiOlsiYjY0Il19..Mu5BaQ34idnqG6d-aMqufQOXcuWHMkv6N9Z2zhBi9Yfd7jU9FFkwi-Xjyf-Kastr7vVWBNLwGxB-bPRf4UEHAg"}}"
      required:
        - id
        - topicId
        - consensusTimestamp
        - owner
        - uuid
        - status
        - statusReason
        - lang
        - responseType
        - statusMessage
        - files
        - topics
        - tokens
        - sequenceNumber
        - type
        - action
        - options
        - analytics
        - documents
    TokenDetailsDTO:
      type: object
      properties:
        id:
          type: string
          description: Message identifier
          example: '1706823227.586179534'
        row:
          $ref: '#/components/schemas/TokenDTO'
        labels:
          type: array
          items:
            $ref: '#/components/schemas/VPDetailsItemDTO'
      required:
        - id
        - row
        - labels
    RoleOptionsDTO:
      type: object
      properties:
        role:
          type: string
          description: Role
          example: Registrant
        group:
          type: string
          description: Role
          example: Registrants
        issuer:
          type: string
          description: Issuer
          example: >-
            did:hedera:testnet:8Go53QCUXZ4nzSQMyoWovWCxseogGTMLDiHg14Fkz4VN_0.0.4481265
      required:
        - role
        - group
        - issuer
    RoleAnalyticsDTO:
      type: object
      properties:
        policyId:
          type: string
          description: Policy message identifier
          example: '1706823227.586179534'
        textSearch:
          type: string
          description: Text search
      required:
        - policyId
        - textSearch
    RoleDTO:
      type: object
      properties:
        id:
          type: string
          description: Identifier
          example: 667c240639282050117a1985
        topicId:
          type: string
          description: Topic identifier
          example: 0.0.4481265
        consensusTimestamp:
          type: string
          description: Message identifier
          example: '1706823227.586179534'
        owner:
          type: string
          description: Owner
          example: 0.0.1
        uuid:
          type: string
          description: UUID
          example: 93938a10-d032-4a9b-9425-092e58bffbf7
        status:
          type: string
          description: Status
          example: NEW
        statusReason:
          type: string
          description: Status
          example: Revoked
        lang:
          type: string
          description: Lang
          example: en-US
        responseType:
          type: string
          description: Response type
          example: str
        statusMessage:
          type: string
          description: Status message
        files:
          description: Files
          example: *ref_4
          type: array
          items:
            type: string
        topics:
          description: Topics
          example: *ref_5
          type: array
          items:
            type: string
        tokens:
          description: Tokens
          example: *ref_6
          type: array
          items:
            type: string
        sequenceNumber:
          type: number
          description: SequenceNumber
          example: 0
        type:
          type: string
          description: Type
          enum:
            - EVC-Document
            - VC-Document
            - DID-Document
            - Schema
            - schema-document
            - Policy
            - Instance-Policy
            - VP-Document
            - Standard Registry
            - Topic
            - Token
            - Module
            - Tool
            - Tag
            - Role-Document
            - Synchronization Event
            - Contract
            - Guardian-Role-Document
            - User-Permissions
            - Policy-Statistic
            - Policy-Label
            - Formula
          example: Role-Document
        action:
          type: string
          description: Action
          enum:
            - create-did-document
            - create-vc-document
            - create-policy
            - publish-policy
            - delete-policy
            - create-schema
            - publish-schema
            - delete-schema
            - create-topic
            - create-vp-document
            - publish-system-schema
            - Init
            - change-message-status
            - revoke-document
            - delete-document
            - token-issue
            - create-token
            - create-multi-policy
            - mint
            - publish-module
            - publish-tag
            - delete-tag
            - publish-tool
            - create-tool
            - create-contract
            - discontinue-policy
            - deferred-discontinue-policy
            - migrate-vc-document
            - migrate-vp-document
            - create-role
            - update-role
            - delete-role
            - set-role
            - publish-policy-statistic
            - create-assessment-document
            - publish-policy-label
            - create-label-document
            - publish-formula
          example: create-vc-document
        options:
          $ref: '#/components/schemas/RoleOptionsDTO'
        analytics:
          $ref: '#/components/schemas/RoleAnalyticsDTO'
      required:
        - id
        - topicId
        - consensusTimestamp
        - owner
        - uuid
        - status
        - statusReason
        - lang
        - responseType
        - statusMessage
        - files
        - topics
        - tokens
        - sequenceNumber
        - type
        - action
        - options
        - analytics
    RoleActivityDTO:
      type: object
      properties:
        vcs:
          type: number
          description: VCs
          example: 10
      required:
        - vcs
    RoleDetailsDTO:
      type: object
      properties:
        id:
          type: string
          description: Message identifier
          example: '1706823227.586179534'
        uuid:
          type: string
          description: UUID
          example: 93938a10-d032-4a9b-9425-092e58bffbf7
        item:
          $ref: '#/components/schemas/RoleDTO'
        row:
          $ref: '#/components/schemas/RawMessageDTO'
        activity:
          $ref: '#/components/schemas/RoleActivityDTO'
      required:
        - id
        - uuid
        - item
        - row
        - activity
    StatisticOptionsDTO:
      type: object
      properties:
        uuid:
          type: string
          description: UUID
          example: 93938a10-d032-4a9b-9425-092e58bffbf7
        name:
          type: string
          description: Name
          example: Label Name
        description:
          type: string
          description: Description
          example: Label Description
        owner:
          type: string
          description: Owner
          example: >-
            did:hedera:testnet:8Go53QCUXZ4nzSQMyoWovWCxseogGTMLDiHg14Fkz4VN_0.0.4481265
        policyTopicId:
          type: string
          description: Policy topic identifier
          example: 0.0.4481265
        policyInstanceTopicId:
          type: string
          description: Policy instance topic identifier
          example: 0.0.4481265
      required:
        - uuid
        - name
        - description
        - owner
        - policyTopicId
        - policyInstanceTopicId
    StatisticAnalyticsDTO:
      type: object
      properties: {}
    StatisticDTO:
      type: object
      properties:
        id:
          type: string
          description: Identifier
          example: 667c240639282050117a1985
        topicId:
          type: string
          description: Topic identifier
          example: 0.0.4481265
        consensusTimestamp:
          type: string
          description: Message identifier
          example: '1706823227.586179534'
        owner:
          type: string
          description: Owner
          example: 0.0.1
        uuid:
          type: string
          description: UUID
          example: 93938a10-d032-4a9b-9425-092e58bffbf7
        status:
          type: string
          description: Status
          example: NEW
        statusReason:
          type: string
          description: Status
          example: Revoked
        lang:
          type: string
          description: Lang
          example: en-US
        responseType:
          type: string
          description: Response type
          example: str
        statusMessage:
          type: string
          description: Status message
        files:
          description: Files
          example: *ref_4
          type: array
          items:
            type: string
        topics:
          description: Topics
          example: *ref_5
          type: array
          items:
            type: string
        tokens:
          description: Tokens
          example: *ref_6
          type: array
          items:
            type: string
        sequenceNumber:
          type: number
          description: SequenceNumber
          example: 0
        type:
          type: string
          description: Type
          enum:
            - EVC-Document
            - VC-Document
            - DID-Document
            - Schema
            - schema-document
            - Policy
            - Instance-Policy
            - VP-Document
            - Standard Registry
            - Topic
            - Token
            - Module
            - Tool
            - Tag
            - Role-Document
            - Synchronization Event
            - Contract
            - Guardian-Role-Document
            - User-Permissions
            - Policy-Statistic
            - Policy-Label
            - Formula
          example: Policy-Label
        action:
          type: string
          description: Action
          enum:
            - create-did-document
            - create-vc-document
            - create-policy
            - publish-policy
            - delete-policy
            - create-schema
            - publish-schema
            - delete-schema
            - create-topic
            - create-vp-document
            - publish-system-schema
            - Init
            - change-message-status
            - revoke-document
            - delete-document
            - token-issue
            - create-token
            - create-multi-policy
            - mint
            - publish-module
            - publish-tag
            - delete-tag
            - publish-tool
            - create-tool
            - create-contract
            - discontinue-policy
            - deferred-discontinue-policy
            - migrate-vc-document
            - migrate-vp-document
            - create-role
            - update-role
            - delete-role
            - set-role
            - publish-policy-statistic
            - create-assessment-document
            - publish-policy-label
            - create-label-document
            - publish-formula
          example: publish-policy-label
        options:
          $ref: '#/components/schemas/StatisticOptionsDTO'
        analytics:
          $ref: '#/components/schemas/StatisticAnalyticsDTO'
      required:
        - id
        - topicId
        - consensusTimestamp
        - owner
        - uuid
        - status
        - statusReason
        - lang
        - responseType
        - statusMessage
        - files
        - topics
        - tokens
        - sequenceNumber
        - type
        - action
        - options
        - analytics
    StatisticActivityDTO:
      type: object
      properties:
        schemas:
          type: number
          description: Schemas
          example: 10
        vcs:
          type: number
          description: VCs
          example: 10
      required:
        - schemas
        - vcs
    StatisticDetailsDTO:
      type: object
      properties:
        id:
          type: string
          description: Message identifier
          example: '1706823227.586179534'
        uuid:
          type: string
          description: UUID
          example: 93938a10-d032-4a9b-9425-092e58bffbf7
        item:
          $ref: '#/components/schemas/StatisticDTO'
        row:
          $ref: '#/components/schemas/RawMessageDTO'
        activity:
          $ref: '#/components/schemas/StatisticActivityDTO'
      required:
        - id
        - uuid
        - item
        - row
        - activity
    VCOptionsDTO:
      type: object
      properties:
        issuer:
          type: string
          description: Issuer
          example: >-
            did:hedera:testnet:8Go53QCUXZ4nzSQMyoWovWCxseogGTMLDiHg14Fkz4VN_0.0.4481265
        relationships:
          description: Relationships
          example:
            - '1706823227.586179534'
          type: array
          items:
            type: string
        documentStatus:
          type: string
          description: Document status
          example: Approved
        encodedData:
          type: boolean
          description: Encoded EVC data
      required:
        - issuer
        - relationships
        - documentStatus
        - encodedData
    VCAnalyticsDTO:
      type: object
      properties:
        policyId:
          type: string
          description: Policy message identifier
          example: '1706823227.586179534'
        schemaId:
          type: string
          description: Schema message identifier
          example: '1706823227.586179534'
        schemaName:
          type: string
          description: Schema name
          example: Monitoring Report
        textSearch:
          type: string
          description: Text search
      required:
        - policyId
        - schemaId
        - schemaName
        - textSearch
    VCGridDTO:
      type: object
      properties:
        id:
          type: string
          description: Identifier
          example: 667c240639282050117a1985
        topicId:
          type: string
          description: Topic identifier
          example: 0.0.4481265
        consensusTimestamp:
          type: string
          description: Message identifier
          example: '1706823227.586179534'
        owner:
          type: string
          description: Owner
          example: 0.0.1
        uuid:
          type: string
          description: UUID
          example: 93938a10-d032-4a9b-9425-092e58bffbf7
        status:
          type: string
          description: Status
          example: NEW
        statusReason:
          type: string
          description: Status
          example: Revoked
        lang:
          type: string
          description: Lang
          example: en-US
        responseType:
          type: string
          description: Response type
          example: str
        statusMessage:
          type: string
          description: Status message
        files:
          description: Files
          example: *ref_4
          type: array
          items:
            type: string
        topics:
          description: Topics
          example: *ref_5
          type: array
          items:
            type: string
        tokens:
          description: Tokens
          example: *ref_6
          type: array
          items:
            type: string
        sequenceNumber:
          type: number
          description: SequenceNumber
          example: 0
        type:
          type: string
          description: Type
          enum:
            - EVC-Document
            - VC-Document
            - DID-Document
            - Schema
            - schema-document
            - Policy
            - Instance-Policy
            - VP-Document
            - Standard Registry
            - Topic
            - Token
            - Module
            - Tool
            - Tag
            - Role-Document
            - Synchronization Event
            - Contract
            - Guardian-Role-Document
            - User-Permissions
            - Policy-Statistic
            - Policy-Label
            - Formula
          example: VC-Document
        action:
          type: string
          description: Action
          enum:
            - create-did-document
            - create-vc-document
            - create-policy
            - publish-policy
            - delete-policy
            - create-schema
            - publish-schema
            - delete-schema
            - create-topic
            - create-vp-document
            - publish-system-schema
            - Init
            - change-message-status
            - revoke-document
            - delete-document
            - token-issue
            - create-token
            - create-multi-policy
            - mint
            - publish-module
            - publish-tag
            - delete-tag
            - publish-tool
            - create-tool
            - create-contract
            - discontinue-policy
            - deferred-discontinue-policy
            - migrate-vc-document
            - migrate-vp-document
            - create-role
            - update-role
            - delete-role
            - set-role
            - publish-policy-statistic
            - create-assessment-document
            - publish-policy-label
            - create-label-document
            - publish-formula
          example: create-vc-document
        options:
          $ref: '#/components/schemas/VCOptionsDTO'
        analytics:
          $ref: '#/components/schemas/VCAnalyticsDTO'
      required:
        - id
        - topicId
        - consensusTimestamp
        - owner
        - uuid
        - status
        - statusReason
        - lang
        - responseType
        - statusMessage
        - files
        - topics
        - tokens
        - sequenceNumber
        - type
        - action
        - options
        - analytics
    LabelOptionsDTO:
      type: object
      properties:
        uuid:
          type: string
          description: UUID
          example: 93938a10-d032-4a9b-9425-092e58bffbf7
        name:
          type: string
          description: Name
          example: Label Name
        description:
          type: string
          description: Description
          example: Label Description
        owner:
          type: string
          description: Owner
          example: >-
            did:hedera:testnet:8Go53QCUXZ4nzSQMyoWovWCxseogGTMLDiHg14Fkz4VN_0.0.4481265
        policyTopicId:
          type: string
          description: Policy topic identifier
          example: 0.0.4481265
        policyInstanceTopicId:
          type: string
          description: Policy instance topic identifier
          example: 0.0.4481265
      required:
        - uuid
        - name
        - description
        - owner
        - policyTopicId
        - policyInstanceTopicId
    LabelAnalyticsDTO:
      type: object
      properties:
        textSearch:
          type: string
          description: Text search
        owner:
          type: string
          description: Owner
          example: >-
            did:hedera:testnet:8Go53QCUXZ4nzSQMyoWovWCxseogGTMLDiHg14Fkz4VN_0.0.4481265
        config:
          type: object
          description: Label Config
      required:
        - textSearch
        - owner
        - config
    LabelDTO:
      type: object
      properties:
        id:
          type: string
          description: Identifier
          example: 667c240639282050117a1985
        topicId:
          type: string
          description: Topic identifier
          example: 0.0.4481265
        consensusTimestamp:
          type: string
          description: Message identifier
          example: '1706823227.586179534'
        owner:
          type: string
          description: Owner
          example: 0.0.1
        uuid:
          type: string
          description: UUID
          example: 93938a10-d032-4a9b-9425-092e58bffbf7
        status:
          type: string
          description: Status
          example: NEW
        statusReason:
          type: string
          description: Status
          example: Revoked
        lang:
          type: string
          description: Lang
          example: en-US
        responseType:
          type: string
          description: Response type
          example: str
        statusMessage:
          type: string
          description: Status message
        files:
          description: Files
          example: *ref_4
          type: array
          items:
            type: string
        topics:
          description: Topics
          example: *ref_5
          type: array
          items:
            type: string
        tokens:
          description: Tokens
          example: *ref_6
          type: array
          items:
            type: string
        sequenceNumber:
          type: number
          description: SequenceNumber
          example: 0
        type:
          type: string
          description: Type
          enum:
            - EVC-Document
            - VC-Document
            - DID-Document
            - Schema
            - schema-document
            - Policy
            - Instance-Policy
            - VP-Document
            - Standard Registry
            - Topic
            - Token
            - Module
            - Tool
            - Tag
            - Role-Document
            - Synchronization Event
            - Contract
            - Guardian-Role-Document
            - User-Permissions
            - Policy-Statistic
            - Policy-Label
            - Formula
          example: Policy-Label
        action:
          type: string
          description: Action
          enum:
            - create-did-document
            - create-vc-document
            - create-policy
            - publish-policy
            - delete-policy
            - create-schema
            - publish-schema
            - delete-schema
            - create-topic
            - create-vp-document
            - publish-system-schema
            - Init
            - change-message-status
            - revoke-document
            - delete-document
            - token-issue
            - create-token
            - create-multi-policy
            - mint
            - publish-module
            - publish-tag
            - delete-tag
            - publish-tool
            - create-tool
            - create-contract
            - discontinue-policy
            - deferred-discontinue-policy
            - migrate-vc-document
            - migrate-vp-document
            - create-role
            - update-role
            - delete-role
            - set-role
            - publish-policy-statistic
            - create-assessment-document
            - publish-policy-label
            - create-label-document
            - publish-formula
          example: publish-policy-label
        options:
          $ref: '#/components/schemas/LabelOptionsDTO'
        analytics:
          $ref: '#/components/schemas/LabelAnalyticsDTO'
      required:
        - id
        - topicId
        - consensusTimestamp
        - owner
        - uuid
        - status
        - statusReason
        - lang
        - responseType
        - statusMessage
        - files
        - topics
        - tokens
        - sequenceNumber
        - type
        - action
        - options
        - analytics
    LabelActivityDTO:
      type: object
      properties:
        schemas:
          type: number
          description: Schemas
          example: 10
        vps:
          type: number
          description: VPs
          example: 10
      required:
        - schemas
        - vps
    LabelDetailsDTO:
      type: object
      properties:
        id:
          type: string
          description: Message identifier
          example: '1706823227.586179534'
        uuid:
          type: string
          description: UUID
          example: 93938a10-d032-4a9b-9425-092e58bffbf7
        item:
          $ref: '#/components/schemas/LabelDTO'
        row:
          $ref: '#/components/schemas/RawMessageDTO'
        activity:
          $ref: '#/components/schemas/LabelActivityDTO'
      required:
        - id
        - uuid
        - item
        - row
        - activity
    LabelDocumentDetailsDTO:
      type: object
      properties:
        id:
          type: string
          description: Message identifier
          example: '1706823227.586179534'
        uuid:
          type: string
          description: UUID
          example: 93938a10-d032-4a9b-9425-092e58bffbf7
        item:
          $ref: '#/components/schemas/VPDetailsItemDTO'
        row:
          $ref: '#/components/schemas/RawMessageDTO'
        history:
          type: array
          items:
            $ref: '#/components/schemas/VPDetailsItemDTO'
        label:
          type: array
          items:
            $ref: '#/components/schemas/VPDetailsItemDTO'
      required:
        - id
        - uuid
        - item
        - row
        - history
        - label
    VPGridDTO:
      type: object
      properties:
        id:
          type: string
          description: Identifier
          example: 667c240639282050117a1985
        topicId:
          type: string
          description: Topic identifier
          example: 0.0.4481265
        consensusTimestamp:
          type: string
          description: Message identifier
          example: '1706823227.586179534'
        owner:
          type: string
          description: Owner
          example: 0.0.1
        uuid:
          type: string
          description: UUID
          example: 93938a10-d032-4a9b-9425-092e58bffbf7
        status:
          type: string
          description: Status
          example: NEW
        statusReason:
          type: string
          description: Status
          example: Revoked
        lang:
          type: string
          description: Lang
          example: en-US
        responseType:
          type: string
          description: Response type
          example: str
        statusMessage:
          type: string
          description: Status message
        files:
          description: Files
          example: *ref_4
          type: array
          items:
            type: string
        topics:
          description: Topics
          example: *ref_5
          type: array
          items:
            type: string
        tokens:
          description: Tokens
          example: *ref_6
          type: array
          items:
            type: string
        sequenceNumber:
          type: number
          description: SequenceNumber
          example: 0
        type:
          type: string
          description: Type
          enum:
            - EVC-Document
            - VC-Document
            - DID-Document
            - Schema
            - schema-document
            - Policy
            - Instance-Policy
            - VP-Document
            - Standard Registry
            - Topic
            - Token
            - Module
            - Tool
            - Tag
            - Role-Document
            - Synchronization Event
            - Contract
            - Guardian-Role-Document
            - User-Permissions
            - Policy-Statistic
            - Policy-Label
            - Formula
          example: VP-Document
        action:
          type: string
          description: Action
          enum:
            - create-did-document
            - create-vc-document
            - create-policy
            - publish-policy
            - delete-policy
            - create-schema
            - publish-schema
            - delete-schema
            - create-topic
            - create-vp-document
            - publish-system-schema
            - Init
            - change-message-status
            - revoke-document
            - delete-document
            - token-issue
            - create-token
            - create-multi-policy
            - mint
            - publish-module
            - publish-tag
            - delete-tag
            - publish-tool
            - create-tool
            - create-contract
            - discontinue-policy
            - deferred-discontinue-policy
            - migrate-vc-document
            - migrate-vp-document
            - create-role
            - update-role
            - delete-role
            - set-role
            - publish-policy-statistic
            - create-assessment-document
            - publish-policy-label
            - create-label-document
            - publish-formula
          example: create-vp-document
        options:
          $ref: '#/components/schemas/VPOptionsDTO'
      required:
        - id
        - topicId
        - consensusTimestamp
        - owner
        - uuid
        - status
        - statusReason
        - lang
        - responseType
        - statusMessage
        - files
        - topics
        - tokens
        - sequenceNumber
        - type
        - action
        - options
    FormulaOptionsDTO:
      type: object
      properties:
        uuid:
          type: string
          description: UUID
          example: 93938a10-d032-4a9b-9425-092e58bffbf7
        name:
          type: string
          description: Name
          example: Formula Name
        description:
          type: string
          description: Description
          example: Formula Description
        owner:
          type: string
          description: Owner
          example: >-
            did:hedera:testnet:8Go53QCUXZ4nzSQMyoWovWCxseogGTMLDiHg14Fkz4VN_0.0.4481265
        policyTopicId:
          type: string
          description: Policy topic identifier
          example: 0.0.4481265
        policyInstanceTopicId:
          type: string
          description: Policy instance topic identifier
          example: 0.0.4481265
      required:
        - uuid
        - name
        - description
        - owner
        - policyTopicId
        - policyInstanceTopicId
    FormulaAnalyticsDTO:
      type: object
      properties:
        textSearch:
          type: string
          description: Text search
        owner:
          type: string
          description: Owner
          example: >-
            did:hedera:testnet:8Go53QCUXZ4nzSQMyoWovWCxseogGTMLDiHg14Fkz4VN_0.0.4481265
        config:
          type: object
          description: Formula Config
      required:
        - textSearch
        - owner
        - config
    FormulaDTO:
      type: object
      properties:
        id:
          type: string
          description: Identifier
          example: 667c240639282050117a1985
        topicId:
          type: string
          description: Topic identifier
          example: 0.0.4481265
        consensusTimestamp:
          type: string
          description: Message identifier
          example: '1706823227.586179534'
        owner:
          type: string
          description: Owner
          example: 0.0.1
        uuid:
          type: string
          description: UUID
          example: 93938a10-d032-4a9b-9425-092e58bffbf7
        status:
          type: string
          description: Status
          example: NEW
        statusReason:
          type: string
          description: Status
          example: Revoked
        lang:
          type: string
          description: Lang
          example: en-US
        responseType:
          type: string
          description: Response type
          example: str
        statusMessage:
          type: string
          description: Status message
        files:
          description: Files
          example: *ref_4
          type: array
          items:
            type: string
        topics:
          description: Topics
          example: *ref_5
          type: array
          items:
            type: string
        tokens:
          description: Tokens
          example: *ref_6
          type: array
          items:
            type: string
        sequenceNumber:
          type: number
          description: SequenceNumber
          example: 0
        type:
          type: string
          description: Type
          enum:
            - EVC-Document
            - VC-Document
            - DID-Document
            - Schema
            - schema-document
            - Policy
            - Instance-Policy
            - VP-Document
            - Standard Registry
            - Topic
            - Token
            - Module
            - Tool
            - Tag
            - Role-Document
            - Synchronization Event
            - Contract
            - Guardian-Role-Document
            - User-Permissions
            - Policy-Statistic
            - Policy-Label
            - Formula
          example: Formula
        action:
          type: string
          description: Action
          enum:
            - create-did-document
            - create-vc-document
            - create-policy
            - publish-policy
            - delete-policy
            - create-schema
            - publish-schema
            - delete-schema
            - create-topic
            - create-vp-document
            - publish-system-schema
            - Init
            - change-message-status
            - revoke-document
            - delete-document
            - token-issue
            - create-token
            - create-multi-policy
            - mint
            - publish-module
            - publish-tag
            - delete-tag
            - publish-tool
            - create-tool
            - create-contract
            - discontinue-policy
            - deferred-discontinue-policy
            - migrate-vc-document
            - migrate-vp-document
            - create-role
            - update-role
            - delete-role
            - set-role
            - publish-policy-statistic
            - create-assessment-document
            - publish-policy-label
            - create-label-document
            - publish-formula
          example: publish-formula
        options:
          $ref: '#/components/schemas/FormulaOptionsDTO'
        analytics:
          $ref: '#/components/schemas/FormulaAnalyticsDTO'
      required:
        - id
        - topicId
        - consensusTimestamp
        - owner
        - uuid
        - status
        - statusReason
        - lang
        - responseType
        - statusMessage
        - files
        - topics
        - tokens
        - sequenceNumber
        - type
        - action
        - options
        - analytics
    FormulaActivityDTO:
      type: object
      properties:
        schemas:
          type: number
          description: Schemas
          example: 10
        vps:
          type: number
          description: VPs
          example: 10
      required:
        - schemas
        - vps
    FormulaDetailsDTO:
      type: object
      properties:
        id:
          type: string
          description: Message identifier
          example: '1706823227.586179534'
        uuid:
          type: string
          description: UUID
          example: 93938a10-d032-4a9b-9425-092e58bffbf7
        item:
          $ref: '#/components/schemas/FormulaDTO'
        row:
          $ref: '#/components/schemas/RawMessageDTO'
        activity:
          $ref: '#/components/schemas/FormulaActivityDTO'
      required:
        - id
        - uuid
        - item
        - row
        - activity
    FormulaRelationshipsDTO:
      type: object
      properties:
        id:
          type: string
          description: Message identifier
          example: '1706823227.586179534'
        item:
          $ref: '#/components/schemas/MessageDTO'
        schemas:
          type: array
          items:
            $ref: '#/components/schemas/MessageDTO'
        formulas:
          type: array
          items:
            $ref: '#/components/schemas/MessageDTO'
      required:
        - id
        - item
        - schemas
        - formulas
    DIDOptionsDTO:
      type: object
      properties:
        relationships:
          description: Relationships
          example:
            - '1706823227.586179534'
          type: array
          items:
            type: string
        did:
          type: string
          description: DID
          example: >-
            did:hedera:testnet:8Go53QCUXZ4nzSQMyoWovWCxseogGTMLDiHg14Fkz4VN_0.0.4481265
      required:
        - relationships
        - did
    DIDAnalyticsDTO:
      type: object
      properties:
        textSearch:
          type: string
          description: Text search
      required:
        - textSearch
    DIDGridDTO:
      type: object
      properties:
        id:
          type: string
          description: Identifier
          example: 667c240639282050117a1985
        topicId:
          type: string
          description: Topic identifier
          example: 0.0.4481265
        consensusTimestamp:
          type: string
          description: Message identifier
          example: '1706823227.586179534'
        owner:
          type: string
          description: Owner
          example: 0.0.1
        uuid:
          type: string
          description: UUID
          example: 93938a10-d032-4a9b-9425-092e58bffbf7
        status:
          type: string
          description: Status
          example: NEW
        statusReason:
          type: string
          description: Status
          example: Revoked
        lang:
          type: string
          description: Lang
          example: en-US
        responseType:
          type: string
          description: Response type
          example: str
        statusMessage:
          type: string
          description: Status message
        files:
          description: Files
          example: *ref_4
          type: array
          items:
            type: string
        topics:
          description: Topics
          example: *ref_5
          type: array
          items:
            type: string
        tokens:
          description: Tokens
          example: *ref_6
          type: array
          items:
            type: string
        sequenceNumber:
          type: number
          description: SequenceNumber
          example: 0
        type:
          type: string
          description: Type
          enum:
            - EVC-Document
            - VC-Document
            - DID-Document
            - Schema
            - schema-document
            - Policy
            - Instance-Policy
            - VP-Document
            - Standard Registry
            - Topic
            - Token
            - Module
            - Tool
            - Tag
            - Role-Document
            - Synchronization Event
            - Contract
            - Guardian-Role-Document
            - User-Permissions
            - Policy-Statistic
            - Policy-Label
            - Formula
          example: DID-Document
        action:
          type: string
          description: Action
          enum:
            - create-did-document
            - create-vc-document
            - create-policy
            - publish-policy
            - delete-policy
            - create-schema
            - publish-schema
            - delete-schema
            - create-topic
            - create-vp-document
            - publish-system-schema
            - Init
            - change-message-status
            - revoke-document
            - delete-document
            - token-issue
            - create-token
            - create-multi-policy
            - mint
            - publish-module
            - publish-tag
            - delete-tag
            - publish-tool
            - create-tool
            - create-contract
            - discontinue-policy
            - deferred-discontinue-policy
            - migrate-vc-document
            - migrate-vp-document
            - create-role
            - update-role
            - delete-role
            - set-role
            - publish-policy-statistic
            - create-assessment-document
            - publish-policy-label
            - create-label-document
            - publish-formula
          example: create-did-document
        options:
          $ref: '#/components/schemas/DIDOptionsDTO'
        analytics:
          $ref: '#/components/schemas/DIDAnalyticsDTO'
      required:
        - id
        - topicId
        - consensusTimestamp
        - owner
        - uuid
        - status
        - statusReason
        - lang
        - responseType
        - statusMessage
        - files
        - topics
        - tokens
        - sequenceNumber
        - type
        - action
        - options
        - analytics
    DIDDetailsItemDTO:
      type: object
      properties:
        id:
          type: string
          description: Identifier
          example: 667c240639282050117a1985
        topicId:
          type: string
          description: Topic identifier
          example: 0.0.4481265
        consensusTimestamp:
          type: string
          description: Message identifier
          example: '1706823227.586179534'
        owner:
          type: string
          description: Owner
          example: 0.0.1
        uuid:
          type: string
          description: UUID
          example: 93938a10-d032-4a9b-9425-092e58bffbf7
        status:
          type: string
          description: Status
          example: NEW
        statusReason:
          type: string
          description: Status
          example: Revoked
        lang:
          type: string
          description: Lang
          example: en-US
        responseType:
          type: string
          description: Response type
          example: str
        statusMessage:
          type: string
          description: Status message
        files:
          description: Files
          example: *ref_4
          type: array
          items:
            type: string
        topics:
          description: Topics
          example: *ref_5
          type: array
          items:
            type: string
        tokens:
          description: Tokens
          example: *ref_6
          type: array
          items:
            type: string
        sequenceNumber:
          type: number
          description: SequenceNumber
          example: 0
        type:
          type: string
          description: Type
          enum:
            - EVC-Document
            - VC-Document
            - DID-Document
            - Schema
            - schema-document
            - Policy
            - Instance-Policy
            - VP-Document
            - Standard Registry
            - Topic
            - Token
            - Module
            - Tool
            - Tag
            - Role-Document
            - Synchronization Event
            - Contract
            - Guardian-Role-Document
            - User-Permissions
            - Policy-Statistic
            - Policy-Label
            - Formula
          example: DID-Document
        action:
          type: string
          description: Action
          enum:
            - create-did-document
            - create-vc-document
            - create-policy
            - publish-policy
            - delete-policy
            - create-schema
            - publish-schema
            - delete-schema
            - create-topic
            - create-vp-document
            - publish-system-schema
            - Init
            - change-message-status
            - revoke-document
            - delete-document
            - token-issue
            - create-token
            - create-multi-policy
            - mint
            - publish-module
            - publish-tag
            - delete-tag
            - publish-tool
            - create-tool
            - create-contract
            - discontinue-policy
            - deferred-discontinue-policy
            - migrate-vc-document
            - migrate-vp-document
            - create-role
            - update-role
            - delete-role
            - set-role
            - publish-policy-statistic
            - create-assessment-document
            - publish-policy-label
            - create-label-document
            - publish-formula
          example: create-did-document
        options:
          $ref: '#/components/schemas/DIDOptionsDTO'
        analytics:
          $ref: '#/components/schemas/DIDAnalyticsDTO'
        documents:
          type: array
          description: Documents
          items:
            type: string
          example:
            - >-
              "{"@context":"https://www.w3.org/ns/did/v1","id":"did:hedera:testnet:C37cfiAMHeToXMiy1V5rAVJdhd182QJRGxwsWQpu2dN2_0.0.1533438","verificationMethod":[{"id":"did:hedera:testnet:C37cfiAMHeToXMiy1V5rAVJdhd182QJRGxwsWQpu2dN2_0.0.1533438#did-root-key","type":"Ed25519VerificationKey2018","controller":"did:hedera:testnet:C37cfiAMHeToXMiy1V5rAVJdhd182QJRGxwsWQpu2dN2_0.0.1533438","publicKeyBase58":"8WkE4uKLN7i9RnzeoUJfxSH9Jw8M1yTzKk6rtwVa6uGP"},{"id":"did:hedera:testnet:C37cfiAMHeToXMiy1V5rAVJdhd182QJRGxwsWQpu2dN2_0.0.1533438#did-root-key-bbs","type":"Bls12381G2Key2020","controller":"did:hedera:testnet:C37cfiAMHeToXMiy1V5rAVJdhd182QJRGxwsWQpu2dN2_0.0.1533438","publicKeyBase58":"237NDsUq7LAmSMzE6CEBFyuz9s2sscSz2M6cn4zUKPmJ5Q6rMh6SLRGC3EDdna7vSKwHMCGjhCiLKM6qYU7ZeYKRPNnRMcadoJbSQ44SGAAiyrpmhX8aaoTZpMdHmGFVXdqC"}],"authentication":["did:hedera:testnet:C37cfiAMHeToXMiy1V5rAVJdhd182QJRGxwsWQpu2dN2_0.0.1533438#did-root-key"],"assertionMethod":["#did-root-key","#did-root-key-bbs"]}"
      required:
        - id
        - topicId
        - consensusTimestamp
        - owner
        - uuid
        - status
        - statusReason
        - lang
        - responseType
        - statusMessage
        - files
        - topics
        - tokens
        - sequenceNumber
        - type
        - action
        - options
        - analytics
        - documents
    DIDDetailsDTO:
      type: object
      properties:
        id:
          type: string
          description: Message identifier
          example: '1706823227.586179534'
        uuid:
          type: string
          description: UUID
          example: 93938a10-d032-4a9b-9425-092e58bffbf7
        item:
          $ref: '#/components/schemas/DIDDetailsItemDTO'
        row:
          $ref: '#/components/schemas/RawMessageDTO'
        history:
          type: array
          items:
            $ref: '#/components/schemas/DIDDetailsItemDTO'
      required:
        - id
        - uuid
        - item
        - row
        - history
    VPDetailsDTO:
      type: object
      properties:
        id:
          type: string
          description: Message identifier
          example: '1706823227.586179534'
        uuid:
          type: string
          description: UUID
          example: 93938a10-d032-4a9b-9425-092e58bffbf7
        item:
          $ref: '#/components/schemas/VPDetailsItemDTO'
        row:
          $ref: '#/components/schemas/RawMessageDTO'
        history:
          type: array
          items:
            $ref: '#/components/schemas/VPDetailsItemDTO'
        labels:
          type: array
          items:
            $ref: '#/components/schemas/VPDetailsItemDTO'
      required:
        - id
        - uuid
        - item
        - row
        - history
        - labels
    VCDetailsItemDTO:
      type: object
      properties:
        id:
          type: string
          description: Identifier
          example: 667c240639282050117a1985
        topicId:
          type: string
          description: Topic identifier
          example: 0.0.4481265
        consensusTimestamp:
          type: string
          description: Message identifier
          example: '1706823227.586179534'
        owner:
          type: string
          description: Owner
          example: 0.0.1
        uuid:
          type: string
          description: UUID
          example: 93938a10-d032-4a9b-9425-092e58bffbf7
        status:
          type: string
          description: Status
          example: NEW
        statusReason:
          type: string
          description: Status
          example: Revoked
        lang:
          type: string
          description: Lang
          example: en-US
        responseType:
          type: string
          description: Response type
          example: str
        statusMessage:
          type: string
          description: Status message
        files:
          description: Files
          example: *ref_4
          type: array
          items:
            type: string
        topics:
          description: Topics
          example: *ref_5
          type: array
          items:
            type: string
        tokens:
          description: Tokens
          example: *ref_6
          type: array
          items:
            type: string
        sequenceNumber:
          type: number
          description: SequenceNumber
          example: 0
        type:
          type: string
          description: Type
          enum:
            - EVC-Document
            - VC-Document
            - DID-Document
            - Schema
            - schema-document
            - Policy
            - Instance-Policy
            - VP-Document
            - Standard Registry
            - Topic
            - Token
            - Module
            - Tool
            - Tag
            - Role-Document
            - Synchronization Event
            - Contract
            - Guardian-Role-Document
            - User-Permissions
            - Policy-Statistic
            - Policy-Label
            - Formula
          example: VC-Document
        action:
          type: string
          description: Action
          enum:
            - create-did-document
            - create-vc-document
            - create-policy
            - publish-policy
            - delete-policy
            - create-schema
            - publish-schema
            - delete-schema
            - create-topic
            - create-vp-document
            - publish-system-schema
            - Init
            - change-message-status
            - revoke-document
            - delete-document
            - token-issue
            - create-token
            - create-multi-policy
            - mint
            - publish-module
            - publish-tag
            - delete-tag
            - publish-tool
            - create-tool
            - create-contract
            - discontinue-policy
            - deferred-discontinue-policy
            - migrate-vc-document
            - migrate-vp-document
            - create-role
            - update-role
            - delete-role
            - set-role
            - publish-policy-statistic
            - create-assessment-document
            - publish-policy-label
            - create-label-document
            - publish-formula
          example: create-vc-document
        options:
          $ref: '#/components/schemas/VCOptionsDTO'
        analytics:
          $ref: '#/components/schemas/VCAnalyticsDTO'
        documents:
          type: array
          description: Documents
          items:
            type: string
          example:
            - >-
              "{"id":"urn:uuid:229f8416-db6b-4d68-90da-38a5355126f5","type":["VerifiableCredential"],"issuer":"did:hedera:testnet:4dKeEsD5qLq5DB5KhA6qyh61XMHtm94FdQFTJsDYRaSa_0.0.2195223","issuanceDate":"2024-02-02T10:06:53.300Z","@context":["https://www.w3.org/2018/credentials/v1","ipfs://bafkreiam7a2vox6q7yweh4xsebpp4vnonasxlzcdsaxt2cicviax4f7ruq"],"credentialSubject":[{"@context":["ipfs://bafkreiam7a2vox6q7yweh4xsebpp4vnonasxlzcdsaxt2cicviax4f7ruq"],"id":"did:hedera:testnet:4dKeEsD5qLq5DB5KhA6qyh61XMHtm94FdQFTJsDYRaSa_0.0.2195223","type":"StandardRegistry"}],"proof":{"type":"Ed25519Signature2018","created":"2024-02-02T10:06:53Z","verificationMethod":"did:hedera:testnet:4dKeEsD5qLq5DB5KhA6qyh61XMHtm94FdQFTJsDYRaSa_0.0.2195223#did-root-key","proofPurpose":"assertionMethod","jws":"eyJhbGciOiJFZERTQSIsImI2NCI6ZmFsc2UsImNyaXQiOlsiYjY0Il19..YElNPdCNkj8wzABUNgWYo3Yge0qrGA2KbxBWDKBzACJJe70ItIZsgbIQUHMnFbcKpXB1cSnHQ-H5WH_7uZ_3CQ"}}"
      required:
        - id
        - topicId
        - consensusTimestamp
        - owner
        - uuid
        - status
        - statusReason
        - lang
        - responseType
        - statusMessage
        - files
        - topics
        - tokens
        - sequenceNumber
        - type
        - action
        - options
        - analytics
        - documents
    VCDetailsDTO:
      type: object
      properties:
        id:
          type: string
          description: Message identifier
          example: '1706823227.586179534'
        uuid:
          type: string
          description: UUID
          example: 93938a10-d032-4a9b-9425-092e58bffbf7
        item:
          $ref: '#/components/schemas/VCDetailsItemDTO'
        row:
          $ref: '#/components/schemas/RawMessageDTO'
        history:
          type: array
          items:
            $ref: '#/components/schemas/VCDetailsItemDTO'
        schema:
          type: object
          description: VC Schema
          example:
            $id: '#StandardRegistry'
            $comment: '{ "@id": "#StandardRegistry", "term": "StandardRegistry" }'
            title: StandardRegistry
            description: StandardRegistry
            type: object
            properties:
              '@context':
                oneOf:
                  - type: string
                  - type: array
                    items:
                      type: string
                readOnly: true
              type:
                oneOf:
                  - type: string
                  - type: array
                    items:
                      type: string
                readOnly: true
              id:
                type: string
                readOnly: true
              geography:
                $comment: '{"term": "geography", "@id": "https://www.schema.org/text"}'
                title: geography
                description: geography
                type: string
                readOnly: false
              law:
                $comment: '{"term": "law", "@id": "https://www.schema.org/text"}'
                title: law
                description: law
                type: string
                readOnly: false
              tags:
                $comment: '{"term": "tags", "@id": "https://www.schema.org/text"}'
                title: tags
                description: tags
                type: string
                readOnly: false
              ISIC:
                $comment: '{"term": "ISIC", "@id": "https://www.schema.org/text"}'
                title: ISIC
                description: ISIC
                type: string
                readOnly: false
            required:
              - geography
              - law
              - tags
            additionalProperties: false
        formulasData:
          type: object
          description: Formulas data
      required:
        - id
        - uuid
        - item
        - row
        - history
        - schema
        - formulasData
    NFTDTO:
      type: object
      properties:
        id:
          type: string
          description: Identifier
          example: 667c240639282050117a1985
        tokenId:
          type: string
          description: Token identifier
          example: 0.0.4481265
        lastUpdate:
          type: number
          description: Last update
          example: 1716755852055
        serialNumber:
          type: number
          description: Serial number
          example: 1
        metadata:
          type: string
          description: metadata
          example: '1706823227.586179534'
      required:
        - id
        - tokenId
        - lastUpdate
        - serialNumber
        - metadata
    NFTDetailsDTO:
      type: object
      properties:
        id:
          type: string
          description: Message identifier
          example: '1706823227.586179534'
        row:
          $ref: '#/components/schemas/NFTDTO'
        history:
          type: array
          description: NFT transaction history
          items:
            type: object
          example:
            - consensus_timestamp: '1707292471.903596642'
              nonce: 0
              transaction_id: 0.0.1533323-1707292459-175375906
              type: CRYPTOTRANSFER
              is_approval: false
              receiver_account_id: 0.0.1842221
              sender_account_id: 0.0.1533323
            - consensus_timestamp: '1707292470.199625477'
              nonce: 0
              transaction_id: 0.0.1533323-1707292458-093221893
              type: TOKENMINT
              is_approval: false
              receiver_account_id: 0.0.1533323
              sender_account_id: null
        labels:
          type: array
          items:
            $ref: '#/components/schemas/VPDetailsItemDTO'
      required:
        - id
        - row
        - history
        - labels
    TopicOptionsDTO:
      type: object
      properties:
        name:
          type: string
          description: Name
          example: Policy topic
        description:
          type: string
          description: Name
          example: Verra REDD Policy topic
        owner:
          type: string
          description: Owner
          example: >-
            did:hedera:testnet:8Go53QCUXZ4nzSQMyoWovWCxseogGTMLDiHg14Fkz4VN_0.0.4481265
        messageType:
          type: string
          description: Message type
          enum:
            - USER_TOPIC
            - POLICY_TOPIC
            - INSTANCE_POLICY_TOPIC
            - DYNAMIC_TOPIC
            - SCHEMA_TOPIC
            - SYNCHRONIZATION_TOPIC
            - RETIRE_TOPIC
            - TOKEN_TOPIC
            - MODULE_TOPIC
            - CONTRACT_TOPIC
            - TOOL_TOPIC
            - TAGS_TOPIC
        childId:
          type: string
          description: Child topic identifier
          example: 0.0.4481265
        parentId:
          type: string
          description: Parent topic identifier
          example: 0.0.4481265
        rationale:
          type: string
          description: Rationale
          example: '1706895596.736882433'
      required:
        - name
        - description
        - owner
        - messageType
        - childId
        - parentId
        - rationale
    TopicAnalyticsDTO:
      type: object
      properties:
        textSearch:
          type: string
          description: Text search
      required:
        - textSearch
    TopicDTO:
      type: object
      properties:
        id:
          type: string
          description: Identifier
          example: 667c240639282050117a1985
        topicId:
          type: string
          description: Topic identifier
          example: 0.0.4481265
        consensusTimestamp:
          type: string
          description: Message identifier
          example: '1706823227.586179534'
        owner:
          type: string
          description: Owner
          example: 0.0.1
        uuid:
          type: string
          description: UUID
          example: 93938a10-d032-4a9b-9425-092e58bffbf7
        status:
          type: string
          description: Status
          example: NEW
        statusReason:
          type: string
          description: Status
          example: Revoked
        lang:
          type: string
          description: Lang
          example: en-US
        responseType:
          type: string
          description: Response type
          example: str
        statusMessage:
          type: string
          description: Status message
        files:
          description: Files
          example: *ref_4
          type: array
          items:
            type: string
        topics:
          description: Topics
          example: *ref_5
          type: array
          items:
            type: string
        tokens:
          description: Tokens
          example: *ref_6
          type: array
          items:
            type: string
        sequenceNumber:
          type: number
          description: SequenceNumber
          example: 0
        type:
          type: string
          description: Type
          enum:
            - EVC-Document
            - VC-Document
            - DID-Document
            - Schema
            - schema-document
            - Policy
            - Instance-Policy
            - VP-Document
            - Standard Registry
            - Topic
            - Token
            - Module
            - Tool
            - Tag
            - Role-Document
            - Synchronization Event
            - Contract
            - Guardian-Role-Document
            - User-Permissions
            - Policy-Statistic
            - Policy-Label
            - Formula
          example: Topic
        action:
          type: string
          description: Action
          enum:
            - create-did-document
            - create-vc-document
            - create-policy
            - publish-policy
            - delete-policy
            - create-schema
            - publish-schema
            - delete-schema
            - create-topic
            - create-vp-document
            - publish-system-schema
            - Init
            - change-message-status
            - revoke-document
            - delete-document
            - token-issue
            - create-token
            - create-multi-policy
            - mint
            - publish-module
            - publish-tag
            - delete-tag
            - publish-tool
            - create-tool
            - create-contract
            - discontinue-policy
            - deferred-discontinue-policy
            - migrate-vc-document
            - migrate-vp-document
            - create-role
            - update-role
            - delete-role
            - set-role
            - publish-policy-statistic
            - create-assessment-document
            - publish-policy-label
            - create-label-document
            - publish-formula
          example: create-topic
        options:
          $ref: '#/components/schemas/TopicOptionsDTO'
        analytics:
          $ref: '#/components/schemas/TopicAnalyticsDTO'
      required:
        - id
        - topicId
        - consensusTimestamp
        - owner
        - uuid
        - status
        - statusReason
        - lang
        - responseType
        - statusMessage
        - files
        - topics
        - tokens
        - sequenceNumber
        - type
        - action
        - options
        - analytics
    RawTopicDTO:
      type: object
      properties:
        id:
          type: string
          description: Identifier
          example: 667c240639282050117a1985
        topicId:
          type: string
          description: Topic identifier
          example: 0.0.4481265
        lastUpdate:
          type: number
          description: Last update
          example: 1716755852055
        messages:
          type: number
          description: Messages
          example: 25
        hasNext:
          type: boolean
          description: Has next
          example: false
      required:
        - id
        - topicId
        - lastUpdate
        - messages
        - hasNext
    TopicActivityDTO:
      type: object
      properties:
        registries:
          type: number
          description: Registries
          example: 10
        topics:
          type: number
          description: Topics
          example: 10
        policies:
          type: number
          description: Policies
          example: 10
        tools:
          type: number
          description: Tools
          example: 10
        modules:
          type: number
          description: Modules
          example: 10
        tokens:
          type: number
          description: Tokens
          example: 10
        dids:
          type: number
          description: DIDs
          example: 10
        contracts:
          type: number
          description: Contracts
          example: 10
        schemas:
          type: number
          description: Schemas
          example: 10
        vcs:
          type: number
          description: VCs
          example: 10
        vps:
          type: number
          description: VPs
          example: 10
        roles:
          type: number
          description: Roles
          example: 10
      required:
        - registries
        - topics
        - policies
        - tools
        - modules
        - tokens
        - dids
        - contracts
        - schemas
        - vcs
        - vps
        - roles
    TopicDetailsDTO:
      type: object
      properties:
        id:
          type: string
          description: Message identifier
          example: '1706823227.586179534'
        uuid:
          type: string
          description: UUID
          example: 93938a10-d032-4a9b-9425-092e58bffbf7
        item:
          $ref: '#/components/schemas/TopicDTO'
        row:
          $ref: '#/components/schemas/RawTopicDTO'
        activity:
          $ref: '#/components/schemas/TopicActivityDTO'
      required:
        - id
        - uuid
        - item
        - row
        - activity
    ContractOptionsDTO:
      type: object
      properties:
        contractId:
          type: string
          description: Contract identifier
          example: 0.0.4481265
        description:
          type: string
          description: Description
          example: Wipe contract
        contractType:
          type: string
          description: Contract type
          enum:
            - WIPE
            - RETIRE
        owner:
          type: string
          description: Owner
          example: >-
            did:hedera:testnet:8Go53QCUXZ4nzSQMyoWovWCxseogGTMLDiHg14Fkz4VN_0.0.4481265
      required:
        - contractId
        - description
        - contractType
        - owner
    ContractAnalyticsDTO:
      type: object
      properties:
        textSearch:
          type: string
          description: Text search
      required:
        - textSearch
    ContractDTO:
      type: object
      properties:
        id:
          type: string
          description: Identifier
          example: 667c240639282050117a1985
        topicId:
          type: string
          description: Topic identifier
          example: 0.0.4481265
        consensusTimestamp:
          type: string
          description: Message identifier
          example: '1706823227.586179534'
        owner:
          type: string
          description: Owner
          example: 0.0.1
        uuid:
          type: string
          description: UUID
          example: 93938a10-d032-4a9b-9425-092e58bffbf7
        status:
          type: string
          description: Status
          example: NEW
        statusReason:
          type: string
          description: Status
          example: Revoked
        lang:
          type: string
          description: Lang
          example: en-US
        responseType:
          type: string
          description: Response type
          example: str
        statusMessage:
          type: string
          description: Status message
        files:
          description: Files
          example: *ref_4
          type: array
          items:
            type: string
        topics:
          description: Topics
          example: *ref_5
          type: array
          items:
            type: string
        tokens:
          description: Tokens
          example: *ref_6
          type: array
          items:
            type: string
        sequenceNumber:
          type: number
          description: SequenceNumber
          example: 0
        type:
          type: string
          description: Type
          enum:
            - EVC-Document
            - VC-Document
            - DID-Document
            - Schema
            - schema-document
            - Policy
            - Instance-Policy
            - VP-Document
            - Standard Registry
            - Topic
            - Token
            - Module
            - Tool
            - Tag
            - Role-Document
            - Synchronization Event
            - Contract
            - Guardian-Role-Document
            - User-Permissions
            - Policy-Statistic
            - Policy-Label
            - Formula
          example: Contract
        action:
          type: string
          description: Action
          enum:
            - create-did-document
            - create-vc-document
            - create-policy
            - publish-policy
            - delete-policy
            - create-schema
            - publish-schema
            - delete-schema
            - create-topic
            - create-vp-document
            - publish-system-schema
            - Init
            - change-message-status
            - revoke-document
            - delete-document
            - token-issue
            - create-token
            - create-multi-policy
            - mint
            - publish-module
            - publish-tag
            - delete-tag
            - publish-tool
            - create-tool
            - create-contract
            - discontinue-policy
            - deferred-discontinue-policy
            - migrate-vc-document
            - migrate-vp-document
            - create-role
            - update-role
            - delete-role
            - set-role
            - publish-policy-statistic
            - create-assessment-document
            - publish-policy-label
            - create-label-document
            - publish-formula
          example: create-contract
        options:
          $ref: '#/components/schemas/ContractOptionsDTO'
        analytics:
          $ref: '#/components/schemas/ContractAnalyticsDTO'
      required:
        - id
        - topicId
        - consensusTimestamp
        - owner
        - uuid
        - status
        - statusReason
        - lang
        - responseType
        - statusMessage
        - files
        - topics
        - tokens
        - sequenceNumber
        - type
        - action
        - options
        - analytics
    ContractDetailsDTO:
      type: object
      properties:
        id:
          type: string
          description: Message identifier
          example: '1706823227.586179534'
        uuid:
          type: string
          description: UUID
          example: 93938a10-d032-4a9b-9425-092e58bffbf7
        item:
          $ref: '#/components/schemas/ContractDTO'
        row:
          $ref: '#/components/schemas/RawMessageDTO'
      required:
        - id
        - uuid
        - item
        - row
    UpdateFileDTO:
      type: object
      properties:
        messageId:
          type: string
          description: Entity Timestamp
          example: '1706823227.586179534'
      required:
        - messageId
    DetailsDTO:
      type: object
      properties:
        id:
          type: string
          description: Message identifier
          example: '1706823227.586179534'
      required:
        - id
    LandingAnalyticsDTO:
      type: object
      properties:
        registries:
          type: number
          description: Registries count
          example: '10'
        methodologies:
          type: number
          description: Methodologies count
          example: '10'
        projects:
          type: number
          description: Projects count
          example: '10'
        totalIssuance:
          type: number
          description: Total issuance
          example: '10'
        totalSerialized:
          type: number
          description: Total serialized
          example: '10'
        totalFungible:
          type: number
          description: Total fungible
          example: '10'
        date:
          format: date-time
          type: string
          description: ISO Date
          example: '2024-06-12T14:17:26.689Z'
      required:
        - registries
        - methodologies
        - projects
        - totalIssuance
        - totalSerialized
        - totalFungible
        - date
    ProjectCoordinatesDTO:
      type: object
      properties:
        coordinates:
          type: string
          description: Coordinates of project
          example: 33.33|77.77
        projectId:
          type: string
          description: Project message identifier
          example: '1706823227.586179534'
      required:
        - coordinates
        - projectId
    DataLoadingProgress:
      type: object
      properties: {}
    SearchPolicyBlocksDTO:
      type: object
      properties:
        hash:
          type: string
          description: Hash
          example: DdQweGpEqbWgQUZcQjySQn2qYPd3yACGnSoRXiuLt5or
        hashMap:
          type: object
          description: Hash map
        threshold:
          type: number
          description: Threshold
          example: 10
      required:
        - hash
        - hashMap
        - threshold
    SearchPolicyParamsDTO:
      type: object
      properties:
        text:
          type: string
          description: Text
        minVcCount:
          type: number
          description: Mint VC count
          example: 10
        minVpCount:
          type: number
          description: Mint VP count
          example: 10
        minTokensCount:
          type: number
          description: Mint tokens count
          example: 10
        threshold:
          type: number
          description: Threshold
          example: 10
        owner:
          type: string
          description: Owner
          example: >-
            did:hedera:testnet:8Go53QCUXZ4nzSQMyoWovWCxseogGTMLDiHg14Fkz4VN_0.0.4481265
        blocks:
          $ref: '#/components/schemas/SearchPolicyBlocksDTO'
      required:
        - text
        - minVcCount
        - minVpCount
        - minTokensCount
        - threshold
        - owner
        - blocks
    SearchPolicyResultDTO:
      type: object
      properties:
        type:
          type: string
          description: Type
          example: Global
        topicId:
          type: string
          description: Topic identifier
          example: 0.0.4481265
        uuid:
          type: string
          description: UUID
          example: 93938a10-d032-4a9b-9425-092e58bffbf7
        name:
          type: string
          description: Name
          example: Verra REDD
        description:
          type: string
          description: Description
          example: Verra REDD Policy
        version:
          type: string
          description: Version
          example: 1.0.0
        status:
          type: string
          description: Status
          example: PUBLISH
        messageId:
          type: string
          description: Message identifier
          example: '1706823227.586179534'
        owner:
          type: string
          description: Owner
          example: >-
            did:hedera:testnet:8Go53QCUXZ4nzSQMyoWovWCxseogGTMLDiHg14Fkz4VN_0.0.4481265
        textSearch:
          type: string
          description: Text search
        registryId:
          type: string
          description: Registry identifier
          example: '1706823227.586179534'
        vcCount:
          type: number
          description: VC count
          example: 10
        vpCount:
          type: number
          description: VP count
          example: 10
        tokensCount:
          type: number
          description: Token count
          example: 10
        rate:
          type: number
          description: Rate
          example: 50
          minimum: 0
          maximum: 100
        tags:
          description: tags
          example:
            - iRec
          type: array
          items:
            type: string
      required:
        - type
        - topicId
        - uuid
        - name
        - description
        - version
        - status
        - messageId
        - owner
        - textSearch
        - registryId
        - vcCount
        - vpCount
        - tokensCount
        - rate
        - tags<|MERGE_RESOLUTION|>--- conflicted
+++ resolved
@@ -2676,11 +2676,7 @@
     the heart of the Guardian solution is a sophisticated Policy Workflow Engine
     (PWE) that enables applications to offer a requirements-based tokenization
     implementation.
-<<<<<<< HEAD
-  version: 3.1.0
-=======
   version: 3.1.1
->>>>>>> 4ed1bf55
   contact:
     name: API developer
     url: https://envisionblockchain.com
