# Demo Usage Guide

### Usage Demo Guide Artifacts

This folder contains sample files that are referenced in the Demo Usage Guide

1. Sample Schema for iRec Policy (`iRec_Application_Details.zip`)
2. Sample Policy Workflow configuration file (`irec-policy-config.txt`)
3. Sample of Verra REDD Policy (`Verra REDD.zip`)
4. Sample Schema design template for Verra REDD Policy (`REDD APD Schema Design Template.xlsx`)

1.The Guardian reference implementation comes with two predefined users:

* **Root Authority**: A standard registry, or a Root Authority in our scenario, is an organization that establishes science-based standards for measuring, reporting, and verifying (MRV) ecological benefit claims and issues value in the form of credit for claims that meet the standard set. A standard registry also authorizes validation and verification bodies (VVBs) to collect and process claims based on the established standard. The creation of scientific-based standards for MRV is a rigorous discipline that requires independence from commercial influence in the pursuit of accurate accounting of benefit or emissions claims. A standard registry organization can also maintain a central registry of credits they have issued that can be sold directly via the registry itself or established as reference value on networks, exchanges, or marketplaces.
* **Auditor**: This is a 3rd part who will need to view/audit the entire chain of events; from the establishment of the science-based standards through creation of the credit.

There is also a _Custom Role_ which is called _User_. This role can be used to create any role which is necessary in a specific policy. For the reference implement below, we created a custom role called _Installer_ (later explained when we create a policy down below).

![Guardian Step 1](https://user-images.githubusercontent.com/40637665/148966434-b35f04eb-e14d-4bd1-a574-5a50aa3b181e.png)

2\. After running the installation commands, open a tab on your browser and navigate to [http://localhost:3002/](http://localhost:3002). Typically the way we start the reference implementation demonstration is by logging in as the Root Authority. Click the **Demo Admin Panel** drop-down located in the upper right-hand corner of the login screen and select the **Root Authority** user.

![](https://user-images.githubusercontent.com/40637665/148996412-61e1b2eb-80b2-4bbd-8317-fcdbcf3d24f6.png)

3\. You'll now be prompted to configure your Root Authority account. Press the **Generate** button to generate a Hedera Operator ID and an Operator Key and enter the name of your Root Authority. Press **Connect** when finished. This will now create Hedera Consensus Service Topics, fill the account with test hBar, create a DID document, create a Verifiable Credential, etc.

![](https://user-images.githubusercontent.com/40637665/137956842-d9b3d0a3-7021-4304-9d1b-83d06ac115e2.png)

**NOTE**

There is a new feature as of version 1.0.2 which allows for the _Importing of Policies_ from the Root Authority Policy Tab. When you import a policy you will be able to skip steps 4, 5, 6, and 7. The steps 4 through 7 will be applicable if you want to create a policy from scratch. As of release 1.0.5 we have implemented the functionality to import a policy that has been uploaded to IPFS. This is done via a Hedera message ID. You will need to find the Hedera message ID for the demo policy in step 6 below.

4\. Next, we move over to the **Schemas** tab. Schemas are the structure of which Verifiable Credentials will be filled out. Remember the iRec Policy we mentioned at the beginning of the section? We will be creating the first step of that Policy; which is to create the following schemas: iRec registration applicant details, Inveter, and MRV Schemas. The current version of the solution allows you to either build schemas from scratch or import schemas. Please note, that when you build schemas from scratch and publish them, they will be uploaded into IPFS and then the message containing the IPFS CID is sent into the corresponding Hedera topic. In this guide, we have already uploaded sample schemas for you to use. To import the sample schemas, please click on the **Import** button and paste the following Hedera message IDs one by one:

![](https://user-images.githubusercontent.com/84465157/153246591-80933214-a742-42cd-bce2-a1c8de71bf53.png)

* `1644847084.945541771` (iRec Application Details)
* `1644847093.979895804` (Inverter)
* `1644847107.415192828` (MRV)

<<<<<<< HEAD
Those Hedera message IDs correspond respectively to the iRec Application Details, Inverter, and MRV Schemas.
=======
Those Hedera message IDs correspond respectively to the iRec Application Details, Inverter and MRV Schemas.
>>>>>>> cda41b6c

Again this step is not needed if you import the entire policy (see step 6 and the discussion above).

5\. The next step of the flow is to create a token. Click the **Tokens** tab and click on **Create Token.** Here, we can fill out the necessary token information and token parameters such as Fungible/Non-Fungible (for this demo flow we will select Non-Fungible), Freeze, KYC, etc. For purposes of this demo, let us keep everything selected. When you click "OK", this action triggers Hedera Token Service to create the token on Hedera's Testnet. Clicking on the "Token ID" will bring you to the Dragon Glass Hedera Testnet explorer to track all token activity.

![](https://user-images.githubusercontent.com/40637665/137963264-09779e4a-2127-4e4b-949f-f9c510350634.png)

6\. This could be one of the most interesting parts of the reference implementation. Now we will be creating the Policy. We have two ways to "create policies." The first way is to import an existing policy. This is the easiest way to get started. When you import a policy, as noted above, all schemas and tokens that are required in the policy are automatically populated. To do this, you can use the sample policy that we have already uploaded to IPFS. Click on the **import** button and enter the following Hedera message ID:

* `1644847114.111298000` (iRec Policy)
* `1647950909.262020677`(Verra REDD Policy)

![](https://user-images.githubusercontent.com/40637665/153242444-c16f357f-d12c-4b92-a9f9-b50788c47b2c.png)

Once you have done that, you can move onto step 8. If you'd like to build a policy from scratch, please continue reading below.

Click **Create Policy** and fill the required information in the dialog box. Please note that you will need to create new **Tag** and **Version** numbers for each policy. identical Tags and Versions will cause an error. Once the Policy is complete, we have just _**created our first Policy Workflow and Policy Action Execution instance!**_

![](https://user-images.githubusercontent.com/40637665/148996500-7760ee19-872f-4e10-a549-376e05949fd9.png)

7\. On the right-hand side of the Policies tab, click the **Edit** button. This will open the Guardian's Policy workflow editor. As described in the Hedera Improvement Proposal 28 (HIP-28), a Policy Workflow contains:

* Policy Workflow Workgroups
* Policy Workflow Actions
* Policy Workflow State Objects
* Policy Workflow State Transactions

The quickest way to go through this demo while learning how to configure a Policy Workflow is to import the configPolicy.ts file. To do so, copy everything inside the `irec-policy-config.txt` file found within this folder. Go back into the Policy editor and click on the "code" icon on the upper right-hand side. Paste the mock configuration.

**NOTE**

If you build and run the Guardian manually (without using Docker containers), you need to replace the entry `http://message-broker:3003/mrv` with `http://localhost:3003/mrv` in the pasted text.

***

![](https://user-images.githubusercontent.com/40637665/137964384-6e05ee6e-1e5a-41c3-801b-ec94a50de916.png)

Click on the "block" icon that is just to the right of the "code" icon. You'll notice that the Policy configuration editor now visually shows the Policy Workflow with all of the necessary Workgroups, Actions, State Objects, and Transactions. Click through on several blocks, and you'll notice that you can edit some elements on the right-hand side. Depending on what you are clicking on, different properties will display on the right-bottom box. You can edit properties from permissions, dependencies, tags, UI elements, etc.

In step 1 we discussed creating a custom role called installer. There is a default Policy Property box in the upper right corner of the UI. Here we will be able to add the name of our custom role. Click on add role and you can add the customer role of _Installer_

![](https://user-images.githubusercontent.com/40637665/148967965-8c633248-c16f-4fe8-9d0a-8855849de23f.png)

To demonstrate how you can edit other workflow actions, you will need to click on the **mint\_token** block and select the token we created.

![](https://user-images.githubusercontent.com/40637665/142920856-cfdaa439-2ca0-4c49-a696-87882d317a2b.png)

We will now press the **Save** button and the **Publish** button.

![](https://user-images.githubusercontent.com/40637665/137965045-951900d7-fd64-489a-9282-8131ca9216b4.png)

8\. Click on the Root Authority's profile icon and select "Log Out." We will now go back into the **Admin Panel**. This time we will select **Installer**

![](https://user-images.githubusercontent.com/40637665/148989256-2ea4baae-e326-4a99-ab4d-dfafaf76a261.png)

9\. When signing into the User profile (soon to be the Installer Role), follow similar configuration steps as the Root Authority. Click the **Generate** button, then select **Submit**. After generating the Hedera Operating ID and Key, the Installer profile will be configured, test HBAR will be credited to the account, and a DID will be created.

![](https://user-images.githubusercontent.com/40637665/148988675-b4f6afff-d82b-44df-a788-0cb1fc24e83c.png)

10\. Next, navigate to the **Token** tab and click the **link** icon to associate the user to the token we created as the Root Authority.

![](https://user-images.githubusercontent.com/40637665/148988822-4ad72ee4-2393-46b4-aa8c-23d07cb47030.png)

11\. Now, we can click on the **Policies** tab. This is where the specific actions required by the Policy Workflow will be found. We can click the **Open** button to the right of the iRec Policy the Root Authority created.

![](https://user-images.githubusercontent.com/40637665/148988907-54b1c049-67bd-4b73-b8fc-f9357a1e4484.png)

This is where the custom user will be able to assign the role that was created by the Root Authority during the workflow creation process. In our case, we created the custom role of _Installer_ so the user will need to select the _Installer_ role from the drop down.

![](https://user-images.githubusercontent.com/40637665/148971343-b288ccb8-6138-4fa7-8e57-3a10176f6c22.png)

After selecting the Installer role, we will see the form that is based on the imported schema in step 4. This form is one of the Policy Workflow State Objects. Once you fill out the required information, press the **OK** button. Note: There is a known issue that no dialogue box comes up to let you know the form is completed. That's ok for now, we are working to provide a UI update. Everything works, so just move onto the next step :)

![](https://user-images.githubusercontent.com/40637665/148989000-29d657a3-d91d-40db-8808-653696a8b27f.png)

12\. The next step of our flow is to log out and sign back in as the Root Authority. Navigate to the **Policies** tab and click the **Open** button on the far right. Here you will find the approval actions based on our Policy Workflow required by the Root Authority. You will be able to view the Verifiable Credential prior to approval by selecting the **View Document** link. Once you are ready to approve the document, you can click on the **Approve** button.

![](https://user-images.githubusercontent.com/40637665/137966774-7ffbe24e-0a41-40ab-b270-fa6252fced86.png)

13\. Navigate to the **Tokens** tab and click on the blue people icon on the far right. This view shows the Root Authority all of the users who have been associated with the tokens the Root Authority created. We will now click the **Grant KYC** button.

![](https://user-images.githubusercontent.com/40637665/137966876-52614098-c782-48d8-97bf-58a971a9e56a.png)

14\. We can now log out of the Root Authority account and back in as the Installer. Navigate to the **Policies** tab and click the **Open** button on the far right. The next Policy Workflow Action required by the Installer is to register their sensors. Click the **New Sensors** button, fill out the required information in the dialog box, and select **OK**.

![](https://user-images.githubusercontent.com/40637665/148989077-e4f044ff-625d-41df-94d1-45b88a52fdaf.png)

15\. You'll notice that you just created a sensor (refreshing the page may be needed), and that sensor has been assigned a Decentralized Identifier and a Verifiable Credential. Click the **Configuration** button. This will begin the download of the Sensor configuration file. Save that in a handy place because we will need it.

![](https://user-images.githubusercontent.com/40637665/148989161-d9ced7c4-8e9e-4987-b6a0-cb9719a92e1d.png)

16\. Open another tab on your browser and enter [http://localhost:3005/](http://localhost:3005). We now see our IoT simulator. You can either drag and drop the sensor configuration file to the big `+` sign in the upper left, or you click the button to browse your computer. For simplicity's sake, click the button next to **Random Value** for the IoT simulator to generate random Measurement, Reporting, and Validation (MRV) data. Click **OK**.

![](https://user-images.githubusercontent.com/40637665/137971538-94b68559-a8e2-464d-b595-fd13f23b97e9.png)

Press the **green triangle** to begin generating the data. Navigate back to the Guardian Policies tab, and you can click into the **MRV** tab. Here, you will see the data that the IoT sensor generated, such as date, period, amount, etc.

![](https://user-images.githubusercontent.com/40637665/137971702-79cc597f-90a7-4038-8058-caa9f85a55e0.png)

17\. The last step is to log out of the Installer account and log into the Auditor account.

![](https://user-images.githubusercontent.com/40637665/148989347-49bfb6fb-6753-4167-aeac-1dd6602cb1a4.png)

There are two tabs in this view: **Audit** and **Trust Chain**. Clicking into the Audit tab offers high-level public information from our reference implementation such as the Verifiable Presentation ID, the Hash of the Verifiable Presentation, the DID of the sensor, the date information the Verifiable Presentation was created, the type of activity, and the ability to view the Verifiable Presentation.

![](https://user-images.githubusercontent.com/40637665/137972020-ea74c1ad-2ec3-49b4-9089-c807ed79241b.png)

18\. Lastly, let's navigate to The Trust Chain tab. The Trust Chain tab will ask for one of two pieces of information, either the Verifiable Presentation ID (which can be found either in the Audit tab or the memo field of the transaction field on a Hedera explorer-like Dragon Glass) or the Transaction Hash. Entering either of those important identifiers will open all necessary information for you to discover.

![](https://user-images.githubusercontent.com/40637665/137972170-7970a07e-7a76-410b-90a7-22a9f3586103.png)

The **Trust Chain** view displays important elements that can be publicly discovered. Elements include token information, Policy information, and all of the important information regarding the Verifiable Credentials that make up the Verifiable Presentation. You'll notice "Cards" on the bottom of the screen. Those cards are Verifiable Credentials displayed in chronological order. For example, you will see when the Root Authority was created, when the policy was created, when the Installer submitted documentation, etc. Feel free to explore!

![](https://user-images.githubusercontent.com/40637665/137972740-a40ed2cb-2502-4da5-a9f2-3047c30e6773.png)<|MERGE_RESOLUTION|>--- conflicted
+++ resolved
@@ -38,11 +38,7 @@
 * `1644847093.979895804` (Inverter)
 * `1644847107.415192828` (MRV)
 
-<<<<<<< HEAD
-Those Hedera message IDs correspond respectively to the iRec Application Details, Inverter, and MRV Schemas.
-=======
 Those Hedera message IDs correspond respectively to the iRec Application Details, Inverter and MRV Schemas.
->>>>>>> cda41b6c
 
 Again this step is not needed if you import the entire policy (see step 6 and the discussion above).
 
