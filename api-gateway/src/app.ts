import {
    accountAPI,
    trustchainsAPI,
    demoAPI,
    profileAPI,
    schemaAPI,
    tokenAPI,
    externalAPI,
    ipfsAPI,
    analyticsAPI,
    moduleAPI,
    tagsAPI
} from '@api/service';
import { Guardians } from '@helpers/guardians';
import express from 'express';
import { createServer } from 'http';
import { authorizationHelper } from '@auth/authorization-helper';
import { IPFS } from '@helpers/ipfs';
import { policyAPI } from '@api/service/policy';
import { PolicyEngine } from '@helpers/policy-engine';
import { WebSocketsService } from '@api/service/websockets';
import { Users } from '@helpers/users';
import { Wallet } from '@helpers/wallet';
import { settingsAPI } from '@api/service/settings';
import { loggerAPI } from '@api/service/logger';
import { MessageBrokerChannel, Logger } from '@guardian/common';
import { taskAPI } from '@api/service/task';
import { TaskManager } from '@helpers/task-manager';
import { singleSchemaRoute } from '@api/service/schema';
import { artifactAPI } from '@api/service/artifact';
import fileupload from 'express-fileupload';
import { contractAPI } from '@api/service/contract';
import { mapAPI } from '@api/service/map';

const PORT = process.env.PORT || 3002;
const RAW_REQUEST_LIMIT = process.env.RAW_REQUEST_LIMIT || '1gb';
const JSON_REQUEST_LIMIT = process.env.JSON_REQUEST_LIMIT || '1mb';

Promise.all([
    MessageBrokerChannel.connect('API_GATEWAY'),
]).then(async ([cn]) => {
    try {
        const app = express();

        app.use(express.json({
            limit: JSON_REQUEST_LIMIT
        }));
        app.use(express.raw({
            inflate: true,
            limit: RAW_REQUEST_LIMIT,
            type: 'binary/octet-stream'
        }));
        app.use(fileupload());
        new Logger().setConnection(cn);
        await new Guardians().setConnection(cn).init();
        await new IPFS().setConnection(cn).init();
        await new PolicyEngine().setConnection(cn).init();
        await new Users().setConnection(cn).init();
        await new Wallet().setConnection(cn).init();

        const server = createServer(app);
        const wsService = new WebSocketsService(server, cn);
        wsService.init();

        new TaskManager().setDependecies(wsService, cn);

        ////////////////////////////////////////

        // Config routes
        app.use('/policies', authorizationHelper, policyAPI);
        app.use('/accounts', accountAPI);
        app.use('/profiles', authorizationHelper, profileAPI);
        app.use('/settings', authorizationHelper, settingsAPI);
        app.use('/schema', authorizationHelper, singleSchemaRoute);
        app.use('/schemas', authorizationHelper, schemaAPI);
        app.use('/tokens', authorizationHelper, tokenAPI);
        app.use('/artifact', authorizationHelper, artifactAPI);
        app.use('/trustchains', authorizationHelper, trustchainsAPI);
        app.use('/external', externalAPI);
        app.use('/demo', demoAPI);
        app.use('/ipfs', authorizationHelper, ipfsAPI);
        app.use('/logs', authorizationHelper, loggerAPI);
        app.use('/tasks', taskAPI);
        app.use('/analytics', authorizationHelper, analyticsAPI);
        app.use('/contracts', authorizationHelper, contractAPI);
        app.use('/modules', authorizationHelper, moduleAPI);
<<<<<<< HEAD
        app.use('/map', authorizationHelper, mapAPI);
        app.use('/tags', authorizationHelper, tagsAPI);
=======
        app.use('/map', mapAPI);
>>>>>>> 1bd593ff
        /////////////////////////////////////////

        server.setTimeout()
        server.setTimeout(12000000).listen(PORT, () => {
            new Logger().info(`Started on ${PORT}`, ['API_GATEWAY']);
        });
    } catch (error) {
        console.error(error.message);
        process.exit(1);
    }
}, (reason) => {
    console.log(reason);
    process.exit(0);
});<|MERGE_RESOLUTION|>--- conflicted
+++ resolved
@@ -84,12 +84,8 @@
         app.use('/analytics', authorizationHelper, analyticsAPI);
         app.use('/contracts', authorizationHelper, contractAPI);
         app.use('/modules', authorizationHelper, moduleAPI);
-<<<<<<< HEAD
-        app.use('/map', authorizationHelper, mapAPI);
+        app.use('/map', mapAPI);
         app.use('/tags', authorizationHelper, tagsAPI);
-=======
-        app.use('/map', mapAPI);
->>>>>>> 1bd593ff
         /////////////////////////////////////////
 
         server.setTimeout()
