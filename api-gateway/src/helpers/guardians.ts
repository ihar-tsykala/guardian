--- conflicted
+++ resolved
@@ -892,7 +892,6 @@
     }
 
     /**
-<<<<<<< HEAD
      * Compare two policies
      * @param user
      * @param policyId1
@@ -924,7 +923,10 @@
     ) {
         return await this.request(MessageAPI.COMPARE_SCHEMAS, {
             user, schemaId1, schemaId2
-=======
+        });
+    }
+
+    /**
      * Create Contract
      * @param did
      * @param description
@@ -1148,7 +1150,6 @@
         return await this.request<any>(MessageAPI.RETIRE_TOKENS, {
             did,
             requestId,
->>>>>>> 0d7f031e
         });
     }
 }