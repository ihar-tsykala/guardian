--- conflicted
+++ resolved
@@ -30,20 +30,7 @@
      * @param type
      */
     public async request<T>(entity: string, params?: any, type?: string): Promise<T> {
-        let response: any;
         try {
-<<<<<<< HEAD
-            response = (await this.channel.request(this.target, entity, params, type)).payload;
-        } catch (e) {
-            throw new Error(`${this.target} (${entity}) send: ${e}`);
-        }
-        if (!response) {
-            throw new Error(`${this.target} (${entity}) send: Server is not available`);
-        }
-        if (response.error) {
-            response.message = `${this.target} (${entity}) send: ${response.error}`;
-            throw response;
-=======
             const response: IMessageResponse<T> = (await this.channel.request(this.target, entity, params, type)).payload;
             if (!response) {
                 throw {error: 'Server is not available'};
@@ -56,9 +43,7 @@
             const err = new ServiceError(`${this.target} (${entity}) send: ` + e.error);
             err.code = e.code;
             throw err
->>>>>>> 30171d2c
         }
-        return response.body;
     }
 
     public async rawRequest(entity: string, params?: any, type?: string): Promise<any> {
