--- conflicted
+++ resolved
@@ -42,10 +42,6 @@
                 }
             } catch (error) {
                 new Logger().error(error, ['API_GATEWAY']);
-<<<<<<< HEAD
-                console.error(error.message);
-=======
->>>>>>> 22c863b7
             }
         });
     }
@@ -100,11 +96,7 @@
                         data: msg
                     }));
                 } catch (error) {
-<<<<<<< HEAD
-                    console.error('WS Error', error);
-=======
                     new Logger().error(error, ['API_GATEWAY', 'websocket']);
->>>>>>> 22c863b7
                 }
             });
             return new MessageResponse({})
@@ -120,11 +112,7 @@
                         data: msg.uuid
                     }));
                 } catch (error) {
-<<<<<<< HEAD
-                    console.error('WS Error', error);
-=======
                     new Logger().error(error, ['API_GATEWAY', 'websocket']);
->>>>>>> 22c863b7
                 }
             });
             return new MessageResponse({})
@@ -144,10 +132,6 @@
                     }
                 } catch (error) {
                     new Logger().error(error, ['API_GATEWAY']);
-<<<<<<< HEAD
-                    console.error('WS Error', error);
-=======
->>>>>>> 22c863b7
                 }
             });
             return new MessageResponse({})
