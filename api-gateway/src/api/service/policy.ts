import { Response, Router } from 'express';
import { PolicyType, UserRole } from '@guardian/interfaces';
import { PolicyEngine } from '@helpers/policy-engine';
import { Users } from '@helpers/users';
import { AuthenticatedRequest, Logger } from '@guardian/common';
<<<<<<< HEAD
import { permissionHelper } from '@auth/authorization-helper';
=======
import { TaskManager } from '@helpers/task-manager';
>>>>>>> bfe00618

export const policyAPI = Router();

policyAPI.get('/', async (req: AuthenticatedRequest, res: Response) => {
    const users = new Users();
    const engineService = new PolicyEngine();
    try {
        const user = await users.getUser(req.user.username);
        if (!user.did) {
            res.status(200).setHeader('X-Total-Count', 0).json([]);
            return;
        }
        let pageIndex: any;
        let pageSize: any;
        if (req.query && req.query.pageIndex && req.query.pageSize) {
            pageIndex = req.query.pageIndex;
            pageSize = req.query.pageSize;
        }
        let result: any;
        if (user.role === UserRole.STANDARD_REGISTRY) {
            result = await engineService.getPolicies({
                filters: {
                    owner: user.did,
                },
                userDid: user.did,
                pageIndex,
                pageSize
            });
        } else {
            const filters: any = {
                status: PolicyType.PUBLISH,
            }
            if (user.parent) {
                filters.owner = user.parent;
            }
            result = await engineService.getPolicies({
                filters,
                userDid: user.did,
                pageIndex,
                pageSize
            });
        }
        const { policies, count } = result;
        res.status(200).setHeader('X-Total-Count', count).json(policies);
    } catch (error) {
        new Logger().error(error, ['API_GATEWAY']);
        res.status(500).send({ code: 500, message: 'Server error' });
    }
});

policyAPI.post('/', async (req: AuthenticatedRequest, res: Response) => {
    const engineService = new PolicyEngine();
    try {
        const policies = await engineService.createPolicy(req.body, req.user)
        res.status(201).json(policies);
    } catch (error) {
        new Logger().error(error, ['API_GATEWAY']);
        res.status(500).send({ code: 500, message: error.message });
    }
});

policyAPI.post('/push', async (req: AuthenticatedRequest, res: Response) => {
    const taskManager = new TaskManager();
    const { taskId, expectation } = taskManager.start('Create policy');

    const model = req.body;
    const user = req.user;
    setImmediate(async () => {
        const engineService = new PolicyEngine();
        try {
            await engineService.createPolicyAsync(model, user, taskId);
        } catch (error) {
            new Logger().error(error, ['API_GATEWAY']);
            taskManager.addError(taskId, { code: 500, message: error.message });
        }
    });
    res.status(201).send({ taskId, expectation });
});

policyAPI.get('/:policyId', async (req: AuthenticatedRequest, res: Response) => {
    const users = new Users();
    const engineService = new PolicyEngine();
    try {
        const user = await users.getUser(req.user.username);
        const model = (await engineService.getPolicy({
            filters: req.params.policyId,
            userDid: user.did,
        })) as any;
        res.send(model);
    } catch (error) {
        new Logger().error(error, ['API_GATEWAY']);
        res.status(500).send({ code: 500, message: error.message });
    }
});

policyAPI.put('/:policyId', async (req: AuthenticatedRequest, res: Response) => {
    const engineService = new PolicyEngine();
    try {
        const model = await engineService.getPolicy({ filters: req.params.policyId }) as any;
        const policy = req.body;

        model.config = policy.config;
        model.name = policy.name;
        model.version = policy.version;
        model.description = policy.description;
        model.topicDescription = policy.topicDescription;
        model.policyRoles = policy.policyRoles;
        model.policyTopics = policy.policyTopics;
        const result = await engineService.savePolicy(model, req.user, req.params.policyId);
        res.json(result);
    } catch (error) {
        new Logger().error(error, ['API_GATEWAY']);
        res.status(500).send({ code: 500, message: 'Unknown error' });
    }
});
//
policyAPI.put('/:policyId/publish', async (req: AuthenticatedRequest, res: Response) => {
    const engineService = new PolicyEngine();
    try {
        res.json(await engineService.publishPolicy(req.body, req.user, req.params.policyId));
    } catch (error) {
        new Logger().error(error, ['API_GATEWAY']);
        res.status(500).send({ code: 500, message: error.message || error });
    }
});

<<<<<<< HEAD
policyAPI.put('/:policyId/dry-run', async (req: AuthenticatedRequest, res: Response) => {
    const engineService = new PolicyEngine();
    try {
        res.json(await engineService.dryRunPolicy(req.body, req.user, req.params.policyId));
    } catch (error) {
        new Logger().error(error, ['API_GATEWAY']);
        res.status(500).send({ code: 500, message: error.message || error });
    }
});

policyAPI.put('/:policyId/draft', async (req: AuthenticatedRequest, res: Response) => {
    const engineService = new PolicyEngine();
    try {
        res.json(await engineService.draft(req.body, req.user, req.params.policyId));
    } catch (error) {
        new Logger().error(error, ['API_GATEWAY']);
        res.status(500).send({ code: 500, message: error.message || error });
    }
=======
policyAPI.put('/push/:policyId/publish',async (req: AuthenticatedRequest, res: Response) => {
    const taskManager = new TaskManager();
    const { taskId, expectation } = taskManager.start('Publish policy');

    const model = req.body;
    const user = req.user;
    const policyId = req.params.policyId;
    setImmediate(async () => {
        const engineService = new PolicyEngine();
        try {
            await engineService.publishPolicyAsync(model, user, policyId, taskId);
        } catch (error) {
            new Logger().error(error, ['API_GATEWAY']);
            taskManager.addError(taskId, { code: 500, message: error.message || error });
        }
    });

    res.status(201).send({ taskId, expectation });
>>>>>>> bfe00618
});

policyAPI.post('/validate', async (req: AuthenticatedRequest, res: Response) => {
    const engineService = new PolicyEngine();
    try {
        res.send(await engineService.validatePolicy(req.body, req.user));
    } catch (error) {
        new Logger().error(error, ['API_GATEWAY']);
        res.status(500).send({ code: 500, message: error.message });
    }
});
//
policyAPI.get('/:policyId/blocks', async (req: AuthenticatedRequest, res: Response) => {
    const engineService = new PolicyEngine();
    try {
        res.send(await engineService.getPolicyBlocks(req.user, req.params.policyId));
    } catch (error) {
        new Logger().error(error, ['API_GATEWAY']);
        res.status(500).send({ code: 500, message: 'Unknown error: ' + error.message });
    }
});

policyAPI.get('/:policyId/blocks/:uuid', async (req: AuthenticatedRequest, res: Response) => {
    const engineService = new PolicyEngine();
    try {
        res.send(await engineService.getBlockData(req.user, req.params.policyId, req.params.uuid));
    } catch (error) {
        new Logger().error(error, ['API_GATEWAY']);
        res.status(500).send({ code: 500, message: 'Unknown error: ' + error.message });
    }
});

policyAPI.post('/:policyId/blocks/:uuid', async (req: AuthenticatedRequest, res: Response) => {
    const engineService = new PolicyEngine();
    try {
        res.send(await engineService.setBlockData(req.user, req.params.policyId, req.params.uuid, req.body));
    } catch (error) {
        new Logger().error(error, ['API_GATEWAY']);
        res.status(500).send({ code: 500, message: 'Unknown error: ' + error.message });
    }
});

policyAPI.get('/:policyId/tag/:tagName', async (req: AuthenticatedRequest, res: Response) => {
    const engineService = new PolicyEngine();
    try {
        res.send(await engineService.getBlockByTagName(req.user, req.params.policyId, req.params.tagName));
    } catch (error) {
        new Logger().error(error, ['API_GATEWAY']);
        res.status(error.code || 500).send({ code: error.code || 500, message: error.message });
    }
});

policyAPI.get('/:policyId/tag/:tagName/blocks', async (req: AuthenticatedRequest, res: Response) => {
    const engineService = new PolicyEngine();
    try {
        res.send(await engineService.getBlockDataByTag(req.user, req.params.policyId, req.params.tagName));
    } catch (error) {
        new Logger().error(error, ['API_GATEWAY']);
        res.status(500).send({ code: 500, message: 'Unknown error: ' + error.message });
    }
});

policyAPI.get('/:policyId/blocks/:uuid/parents', async (req: AuthenticatedRequest, res: Response) => {
    const engineService = new PolicyEngine();
    try {
        res.send(await engineService.getBlockParents(req.user, req.params.policyId, req.params.uuid));
    } catch (error) {
        new Logger().error(error, ['API_GATEWAY']);
        res.status(500).send({ code: 500, message: 'Unknown error: ' + error.message });
    }
});

policyAPI.get('/:policyId/export/file', async (req: AuthenticatedRequest, res: Response) => {
    const engineService = new PolicyEngine();
    try {
        const policyFile: any = await engineService.exportFile(req.user, req.params.policyId);
        const policy: any = await engineService.getPolicy({ filters: req.params.policyId });
        res.setHeader('Content-disposition', `attachment; filename=${policy.name}`);
        res.setHeader('Content-type', 'application/zip');
        res.send(policyFile);
    } catch (error) {
        new Logger().error(error, ['API_GATEWAY']);
        res.status(500).send({ code: 500, message: error.message });
    }
});

policyAPI.get('/:policyId/export/message', async (req: AuthenticatedRequest, res: Response) => {
    const engineService = new PolicyEngine();
    try {
        res.send(await engineService.exportMessage(req.user, req.params.policyId));
    } catch (error) {
        new Logger().error(error, ['API_GATEWAY']);
        res.status(500).send({ code: 500, message: 'Unknown error: ' + error.message });
    }
});

policyAPI.post('/import/message', async (req: AuthenticatedRequest, res: Response) => {
    const engineService = new PolicyEngine();
    const versionOfTopicId = req.query ? req.query.versionOfTopicId : null;
    try {
        const policies = await engineService.importMessage(req.user, req.body.messageId, versionOfTopicId);
        res.status(201).send(policies);
    } catch (error) {
        new Logger().error(error, ['API_GATEWAY']);
        res.status(500).send({ code: 500, message: 'Unknown error: ' + error.message });
    }
});

policyAPI.post('/push/import/message', async (req: AuthenticatedRequest, res: Response) => {
    const taskManager = new TaskManager();
    const { taskId, expectation } = taskManager.start('Import policy message');

    const user = req.user;
    const messageId = req.body.messageId;
    const versionOfTopicId = req.query ? req.query.versionOfTopicId : null;
    setImmediate(async () => {
        try {
            const engineService = new PolicyEngine();
            await engineService.importMessageAsync(user, messageId, versionOfTopicId, taskId);
        } catch (error) {
            new Logger().error(error, ['API_GATEWAY']);
            taskManager.addError(taskId, { code: 500, message: 'Unknown error: ' + error.message });
        }
    });
    res.status(201).send({ taskId, expectation });
});

policyAPI.post('/import/file', async (req: AuthenticatedRequest, res: Response) => {
    const engineService = new PolicyEngine();
    const versionOfTopicId = req.query ? req.query.versionOfTopicId : null;
    try {
        const policies = await engineService.importFile(req.user, req.body, versionOfTopicId);
        res.status(201).send(policies);
    } catch (error) {
        new Logger().error(error, ['API_GATEWAY']);
        res.status(500).send({ code: 500, message: 'Unknown error: ' + error.message });
    }
});

policyAPI.post('/push/import/file', async (req: AuthenticatedRequest, res: Response) => {
    const taskManager = new TaskManager();
    const { taskId, expectation } = taskManager.start('Import policy file');

    const user = req.user;
    const zip = req.body;
    const versionOfTopicId = req.query ? req.query.versionOfTopicId : null;
    setImmediate(async () => {
        try {
            const engineService = new PolicyEngine();
            await engineService.importFileAsync(user, zip, versionOfTopicId, taskId);
        } catch (error) {
            new Logger().error(error, ['API_GATEWAY']);
            taskManager.addError(taskId, { code: 500, message: 'Unknown error: ' + error.message });
        }
    });
    res.status(201).send({ taskId, expectation });
});

policyAPI.post('/import/message/preview', async (req: AuthenticatedRequest, res: Response) => {
    const engineService = new PolicyEngine();
    try {
        res.send(await engineService.importMessagePreview(req.user, req.body.messageId));
    } catch (error) {
        new Logger().error(error, ['API_GATEWAY']);
        res.status(500).send({ code: 500, message: 'Unknown error: ' + error.message });
    }
});

policyAPI.post('/push/import/message/preview', async (req: AuthenticatedRequest, res: Response) => {
    const taskManager = new TaskManager();
    const { taskId, expectation } = taskManager.start('Preview policy message');

    const user = req.user;
    const messageId = req.body.messageId;
    setImmediate(async () => {
        try {
            const engineService = new PolicyEngine();
            await engineService.importMessagePreviewAsync(user, messageId, taskId);
        } catch (error) {
            new Logger().error(error, ['API_GATEWAY']);
            taskManager.addError(taskId, { code: 500, message: 'Unknown error: ' + error.message });
        }
    });

    res.status(201).send({ taskId, expectation });
});

policyAPI.post('/import/file/preview', async (req: AuthenticatedRequest, res: Response) => {
    const engineService = new PolicyEngine();
    try {
        res.send(await engineService.importFilePreview(req.user, req.body));
    } catch (error) {
        new Logger().error(error, ['API_GATEWAY']);
        res.status(500).send({ code: 500, message: 'Unknown error: ' + error.message });
    }
});

policyAPI.get('/blocks/about', async (req: AuthenticatedRequest, res: Response) => {
    const engineService = new PolicyEngine();
    try {
        res.send(await engineService.blockAbout());
    } catch (error) {
        new Logger().error(error, ['API_GATEWAY']);
        res.status(500).send({ code: 500, message: 'Unknown error: ' + error.message });
    }
});






policyAPI.get('/:policyId/dry-run/users', permissionHelper(UserRole.STANDARD_REGISTRY), async (req: AuthenticatedRequest, res: Response) => {
    const engineService = new PolicyEngine();
    try {
        const policy = await engineService.getPolicy({ filters: req.params.policyId }) as any;
        if (!policy) {
            res.status(500).json({ code: 500, message: 'Policy does not exist.' });
            return;
        }
        if (policy.owner !== req.user.did) {
            res.status(500).json({ code: 500, message: 'Invalid owner.' });
            return;
        }


        res.send(await engineService.getVirtualUsers(req.params.policyId));
    } catch (error) {
        new Logger().error(error, ['API_GATEWAY']);
        res.status(500).send({ code: 500, message: error.message || error });
    }
});

policyAPI.post('/:policyId/dry-run/user', permissionHelper(UserRole.STANDARD_REGISTRY), async (req: AuthenticatedRequest, res: Response) => {
    const engineService = new PolicyEngine();
    try {
        const policy = await engineService.getPolicy({ filters: req.params.policyId }) as any;
        if (!policy) {
            res.status(500).json({ code: 500, message: 'Policy does not exist.' });
            return;
        }
        if (policy.owner !== req.user.did) {
            res.status(500).json({ code: 500, message: 'Invalid owner.' });
            return;
        }

        res.send(await engineService.createVirtualUser(req.params.policyId, req.user.did));
    } catch (error) {
        new Logger().error(error, ['API_GATEWAY']);
        res.status(500).send({ code: 500, message: error.message || error });
    }
});

policyAPI.post('/:policyId/dry-run/login', permissionHelper(UserRole.STANDARD_REGISTRY), async (req: AuthenticatedRequest, res: Response) => {
    const engineService = new PolicyEngine();
    try {
        const policy = await engineService.getPolicy({ filters: req.params.policyId }) as any;
        if (!policy) {
            res.status(500).json({ code: 500, message: 'Policy does not exist.' });
            return;
        }
        if (policy.owner !== req.user.did) {
            res.status(500).json({ code: 500, message: 'Invalid owner.' });
            return;
        }

        res.send(await engineService.loginVirtualUser(req.params.policyId, req.body.did));
    } catch (error) {
        new Logger().error(error, ['API_GATEWAY']);
        res.status(500).send({ code: 500, message: error.message || error });
    }
});

policyAPI.post('/:policyId/dry-run/restart', permissionHelper(UserRole.STANDARD_REGISTRY), async (req: AuthenticatedRequest, res: Response) => {
    const engineService = new PolicyEngine();
    try {
        const policy = await engineService.getPolicy({ filters: req.params.policyId }) as any;
        if (!policy) {
            res.status(500).json({ code: 500, message: 'Policy does not exist.' });
            return;
        }
        if (policy.owner !== req.user.did) {
            res.status(500).json({ code: 500, message: 'Invalid owner.' });
            return;
        }

        res.json(await engineService.restartDryRun(req.body, req.user, req.params.policyId));
    } catch (error) {
        new Logger().error(error, ['API_GATEWAY']);
        res.status(500).send({ code: 500, message: error.message || error });
    }
});

policyAPI.get('/:policyId/dry-run/transactions', permissionHelper(UserRole.STANDARD_REGISTRY), async (req: AuthenticatedRequest, res: Response) => {
    const engineService = new PolicyEngine();
    try {
        const policy = await engineService.getPolicy({ filters: req.params.policyId }) as any;
        if (!policy) {
            res.status(500).json({ code: 500, message: 'Policy does not exist.' });
            return;
        }
        if (policy.owner !== req.user.did) {
            res.status(500).json({ code: 500, message: 'Invalid owner.' });
            return;
        }

        let pageIndex: any;
        let pageSize: any;
        if (req.query && req.query.pageIndex && req.query.pageSize) {
            pageIndex = req.query.pageIndex;
            pageSize = req.query.pageSize;
        }
        const [data, count] = await engineService.getVirtualDocuments(req.params.policyId, 'transactions', pageIndex, pageSize)
        res.status(200).setHeader('X-Total-Count', count).json(data);
    } catch (error) {
        new Logger().error(error, ['API_GATEWAY']);
        res.status(500).send({ code: 500, message: error.message || error });
    }
});

policyAPI.get('/:policyId/dry-run/artifacts', permissionHelper(UserRole.STANDARD_REGISTRY), async (req: AuthenticatedRequest, res: Response) => {
    const engineService = new PolicyEngine();
    try {
        const policy = await engineService.getPolicy({ filters: req.params.policyId }) as any;
        if (!policy) {
            res.status(500).json({ code: 500, message: 'Policy does not exist.' });
            return;
        }
        if (policy.owner !== req.user.did) {
            res.status(500).json({ code: 500, message: 'Invalid owner.' });
            return;
        }

        let pageIndex: any;
        let pageSize: any;
        if (req.query && req.query.pageIndex && req.query.pageSize) {
            pageIndex = req.query.pageIndex;
            pageSize = req.query.pageSize;
        }
        const [data, count] = await engineService.getVirtualDocuments(req.params.policyId, 'artifacts', pageIndex, pageSize);
        res.status(200).setHeader('X-Total-Count', count).json(data);
    } catch (error) {
        new Logger().error(error, ['API_GATEWAY']);
        res.status(500).send({ code: 500, message: error.message || error });
    }
});

policyAPI.get('/:policyId/dry-run/ipfs', permissionHelper(UserRole.STANDARD_REGISTRY), async (req: AuthenticatedRequest, res: Response) => {
    const engineService = new PolicyEngine();
    try {
        const policy = await engineService.getPolicy({ filters: req.params.policyId }) as any;
        if (!policy) {
            res.status(500).json({ code: 500, message: 'Policy does not exist.' });
            return;
        }
        if (policy.owner !== req.user.did) {
            res.status(500).json({ code: 500, message: 'Invalid owner.' });
            return;
        }

        let pageIndex: any;
        let pageSize: any;
        if (req.query && req.query.pageIndex && req.query.pageSize) {
            pageIndex = req.query.pageIndex;
            pageSize = req.query.pageSize;
        }
        const [data, count] = await engineService.getVirtualDocuments(req.params.policyId, 'ipfs', pageIndex, pageSize)
        res.status(200).setHeader('X-Total-Count', count).json(data);
    } catch (error) {
        new Logger().error(error, ['API_GATEWAY']);
        res.status(500).send({ code: 500, message: error.message || error });
    }
});<|MERGE_RESOLUTION|>--- conflicted
+++ resolved
@@ -3,11 +3,8 @@
 import { PolicyEngine } from '@helpers/policy-engine';
 import { Users } from '@helpers/users';
 import { AuthenticatedRequest, Logger } from '@guardian/common';
-<<<<<<< HEAD
 import { permissionHelper } from '@auth/authorization-helper';
-=======
 import { TaskManager } from '@helpers/task-manager';
->>>>>>> bfe00618
 
 export const policyAPI = Router();
 
@@ -134,26 +131,6 @@
     }
 });
 
-<<<<<<< HEAD
-policyAPI.put('/:policyId/dry-run', async (req: AuthenticatedRequest, res: Response) => {
-    const engineService = new PolicyEngine();
-    try {
-        res.json(await engineService.dryRunPolicy(req.body, req.user, req.params.policyId));
-    } catch (error) {
-        new Logger().error(error, ['API_GATEWAY']);
-        res.status(500).send({ code: 500, message: error.message || error });
-    }
-});
-
-policyAPI.put('/:policyId/draft', async (req: AuthenticatedRequest, res: Response) => {
-    const engineService = new PolicyEngine();
-    try {
-        res.json(await engineService.draft(req.body, req.user, req.params.policyId));
-    } catch (error) {
-        new Logger().error(error, ['API_GATEWAY']);
-        res.status(500).send({ code: 500, message: error.message || error });
-    }
-=======
 policyAPI.put('/push/:policyId/publish',async (req: AuthenticatedRequest, res: Response) => {
     const taskManager = new TaskManager();
     const { taskId, expectation } = taskManager.start('Publish policy');
@@ -172,7 +149,26 @@
     });
 
     res.status(201).send({ taskId, expectation });
->>>>>>> bfe00618
+});
+
+policyAPI.put('/:policyId/dry-run', async (req: AuthenticatedRequest, res: Response) => {
+    const engineService = new PolicyEngine();
+    try {
+        res.json(await engineService.dryRunPolicy(req.body, req.user, req.params.policyId));
+    } catch (error) {
+        new Logger().error(error, ['API_GATEWAY']);
+        res.status(500).send({ code: 500, message: error.message || error });
+    }
+});
+
+policyAPI.put('/:policyId/draft', async (req: AuthenticatedRequest, res: Response) => {
+    const engineService = new PolicyEngine();
+    try {
+        res.json(await engineService.draft(req.body, req.user, req.params.policyId));
+    } catch (error) {
+        new Logger().error(error, ['API_GATEWAY']);
+        res.status(500).send({ code: 500, message: error.message || error });
+    }
 });
 
 policyAPI.post('/validate', async (req: AuthenticatedRequest, res: Response) => {
@@ -209,6 +205,16 @@
     const engineService = new PolicyEngine();
     try {
         res.send(await engineService.setBlockData(req.user, req.params.policyId, req.params.uuid, req.body));
+    } catch (error) {
+        new Logger().error(error, ['API_GATEWAY']);
+        res.status(500).send({ code: 500, message: 'Unknown error: ' + error.message });
+    }
+});
+
+policyAPI.post('/:policyId/tag/:tagName/blocks', async (req: AuthenticatedRequest, res: Response) => {
+    const engineService = new PolicyEngine();
+    try {
+        res.send(await engineService.setBlockDataByTag(req.user, req.params.policyId, req.params.tagName, req.body));
     } catch (error) {
         new Logger().error(error, ['API_GATEWAY']);
         res.status(500).send({ code: 500, message: 'Unknown error: ' + error.message });
